--- conflicted
+++ resolved
@@ -18,11 +18,7 @@
     volumes:
       - ./beaker_kernel:/usr/local/share/jupyter/kernels/beaker_kernel
       - .:/jupyter
-<<<<<<< HEAD
-    command:  ["python", "-m", "beaker_kernel.server.dev", "--ip", "0.0.0.0", "-y"]
-=======
     command: ["python", "-m", "beaker_kernel.server.dev", "watch"]
->>>>>>> 4eee6017
   ui:
     image: node:20
     volumes:
