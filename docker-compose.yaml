---
# Jupyter LLM docker compose by Matthew Printz

version: '3'
services:
  jupyter:
    build:
      dockerfile: Dockerfile
      context: .
    ports:
      - "8888:8888"
    environment:
      - DEBUG=1
      - JUPYTER_SERVER=http://jupyter:8888
      - JUPYTER_TOKEN=89f73481102c46c0bc13b2998f9a4fce
      - ENABLE_USER_PROMPT=true
      - OPENAI_API_KEY
    volumes:
      - ./beaker_kernel:/usr/local/share/jupyter/kernels/beaker_kernel
      - .:/jupyter
<<<<<<< HEAD
    command:  ["python", "-m", "beaker_kernel.server.dev", "--ip", "0.0.0.0", "-y"]
  ui:
    image: node:20
    volumes:
      - ./beaker-vue:/ui
      - ./beaker-ts:/beaker-ts
    working_dir: "/ui"
    ports:
      - "8080:8080"
    command: ["npm", "run", "serve"]
=======
    command: ["python", "-m", "beaker_kernel.server.dev", "watch"]
>>>>>>> cdf053b2
<|MERGE_RESOLUTION|>--- conflicted
+++ resolved
@@ -18,8 +18,7 @@
     volumes:
       - ./beaker_kernel:/usr/local/share/jupyter/kernels/beaker_kernel
       - .:/jupyter
-<<<<<<< HEAD
-    command:  ["python", "-m", "beaker_kernel.server.dev", "--ip", "0.0.0.0", "-y"]
+    command: ["python", "-m", "beaker_kernel.server.dev", "watch"]
   ui:
     image: node:20
     volumes:
@@ -28,7 +27,4 @@
     working_dir: "/ui"
     ports:
       - "8080:8080"
-    command: ["npm", "run", "serve"]
-=======
-    command: ["python", "-m", "beaker_kernel.server.dev", "watch"]
->>>>>>> cdf053b2
+    command: ["npm", "run", "serve"]