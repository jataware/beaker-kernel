--- conflicted
+++ resolved
@@ -1,10 +1,7 @@
 import datetime
 import json
-<<<<<<< HEAD
-=======
 import inspect
 import importlib
->>>>>>> 4eee6017
 import logging
 import os
 import os.path
@@ -17,20 +14,13 @@
     ExtensionHandlerMixin,
 )
 from jupyter_server.utils import url_path_join as ujoin
-<<<<<<< HEAD
-=======
 from watchdog.observers import Observer
 from watchdog import events as watchdog_events
->>>>>>> 4eee6017
 
 import beaker_kernel
 from beaker_kernel.server.main import BeakerJupyterApp
 from beaker_kernel.lib.autodiscovery import autodiscover
 
-logger = logging.getLogger(__name__)
-
-# Global notebook storage for notebook that lives for lifetime of service
-notebook_content = None
 
 # Global notebook storage for notebook that lives for lifetime of service
 notebook_content = None
@@ -110,8 +100,6 @@
         """Add dev handler"""
         self.handlers.append(("/dev_ui", DevHandler))
         self.handlers.append(("/notebook", NotebookHandler))
-<<<<<<< HEAD
-=======
 
 
 class BeakerHandler(watchdog_events.FileSystemEventHandler):
@@ -181,7 +169,6 @@
 def main():
     serverapp = DevBeakerJupyterApp.initialize_server(argv=["--ip", "0.0.0.0"])
     serverapp.start()
->>>>>>> 4eee6017
 
 
 if __name__ == "__main__":
