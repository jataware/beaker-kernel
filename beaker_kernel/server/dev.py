<<<<<<< HEAD
import datetime
import json
=======
import inspect
import importlib
>>>>>>> cdf053b2
import logging
import os
import os.path
import subprocess
import sys

from jupyter_server.base.handlers import JupyterHandler
from jupyter_server.extension.handler import (
    ExtensionHandlerJinjaMixin,
    ExtensionHandlerMixin,
)
from jupyter_server.utils import url_path_join as ujoin
<<<<<<< HEAD
=======
from watchdog.observers import Observer
from watchdog import events as watchdog_events
>>>>>>> cdf053b2

import beaker_kernel
from beaker_kernel.server.main import BeakerJupyterApp
from beaker_kernel.lib.autodiscovery import autodiscover

<<<<<<< HEAD
logger = logging.getLogger(__name__)

# Global notebook storage for notebook that lives for lifetime of service
notebook_content = None
=======
logger = logging.getLogger(__file__)
>>>>>>> cdf053b2

HERE = os.path.join(os.path.dirname(__file__), "dev_ui")
app_subprocess = None

def _jupyter_server_extension_points():
    return [{"module": __name__, "app": DevBeakerJupyterApp}]

class DevHandler(ExtensionHandlerJinjaMixin, ExtensionHandlerMixin, JupyterHandler):
    """
    Serve a notebook file from the filesystem in the notebook interface
    """

    def get(self):
        """Get the main page for the application's interface."""
        # Options set here can be read with PageConfig.getOption
        mathjax_config = self.settings.get("mathjax_config", "TeX-AMS_HTML-full,Safe")
        mathjax_url = self.settings.get(
            "mathjax_url",
            "https://cdnjs.cloudflare.com/ajax/libs/mathjax/2.7.7/MathJax.js",
        )

        config_data = {
            # Use camelCase here, since that's what the lab components expect
            "baseUrl": self.base_url,
            "token": self.settings["token"],
            "notebookPath": "default.ipynb",
            "fullStaticUrl": ujoin(self.base_url, "static", self.name),
            "frontendUrl": ujoin(self.base_url, "example/"),
            "mathjaxUrl": mathjax_url,
            "mathjaxConfig": mathjax_config,
        }
        return self.write(
            self.render_template(
                "index.html",
                static=self.static_url,
                base_url=self.base_url,
                token=self.settings["token"],
                page_config=config_data,
            )
        )


class NotebookHandler(ExtensionHandlerJinjaMixin, ExtensionHandlerMixin, JupyterHandler):

    def get(self):
        return self.write(json.dumps(notebook_content))

    def post(self):
        global notebook_content
        notebook_content = self.get_json_body()
        notebook_content["lastSaved"] = datetime.datetime.utcnow().isoformat()
        return self.write(json.dumps(notebook_content))


class DevBeakerJupyterApp(BeakerJupyterApp):
    name = __name__
    load_other_extensions = True

    extension_url = "/dev_ui"
    default_url = "/dev_ui"
    app_url = "/dev_ui"
    app_settings_dir = os.path.join(HERE, "build", "application_settings")
    schemas_dir = os.path.join(HERE, "build", "schemas")
    static_dir = os.path.join(HERE, "build")
    templates_dir = os.path.join(HERE, "templates")
    themes_dir = os.path.join(HERE, "build", "themes")
    user_settings_dir = os.path.join(HERE, "build", "user_settings")
    workspaces_dir = os.path.join(HERE, "build", "workspaces")
    log_level = 10

    def initialize_handlers(self):
        super().initialize_handlers()
        """Add dev handler"""
        self.handlers.append(("/dev_ui", DevHandler))
        self.handlers.append(("/notebook", NotebookHandler))


class BeakerHandler(watchdog_events.FileSystemEventHandler):
    def __init__(self, observer, modules) -> None:
        super().__init__()
        self.observer = observer
        self.modules = modules

    def on_any_event(self, event):
        global app_subprocess
        # Only restart based on specific message types below
        if not isinstance(
            event,
            (
                watchdog_events.FileModifiedEvent,
                watchdog_events.FileMovedEvent,
                watchdog_events.FileDeletedEvent,
                watchdog_events.FileCreatedEvent
            )
        ) or event.src_path == __file__:
            return super().on_any_event(event)

        # Only restart for changes to python files or procedure files
        if event.src_path.endswith(".py") or "procedures" in event.src_path:

            # Drain the queue:
            while not observer.event_queue.empty():
                observer.event_queue.get_nowait()

            # Try to reimport all the modules as a way to check if we will crash
            # if we restart.
            try:
                for mod in self.modules:
                    importlib.reload(mod)
            except ImportError:
                logger.error("Error reloading")

            if app_subprocess:
                app_subprocess.kill()


def create_observer():
    contexts = autodiscover("contexts")
    subkernels = autodiscover("subkernels")
    modules = set([inspect.getmodule(beaker_kernel)])
    modules.update([inspect.getmodule(cls) for _, cls in contexts.items()])
    modules.update([inspect.getmodule(cls) for _, cls in subkernels.items()])
    all_paths = sorted([os.path.dirname(inspect.getabsfile(mod)) for mod in modules], key=lambda f: len(f))
    paths = set()
    for path in all_paths:
        is_subpath = False
        for saved_path in paths:
            if path.startswith(saved_path):
                is_subpath = True
                break
        if not is_subpath:
            paths.add(path)

    observer = Observer()
    handler = BeakerHandler(observer, modules)

    for path in paths:
        observer.schedule(event_handler=handler, path=path, recursive=True)
    observer.start()
    return observer

def main():
    serverapp = DevBeakerJupyterApp.initialize_server(argv=["--ip", "0.0.0.0"])
    serverapp.start()


if __name__ == "__main__":
    if "watch" in sys.argv:
        observer = create_observer()
        try:
            while True:
                app_subprocess = subprocess.Popen([
                    sys.executable,
                    sys.argv[0]],
                    env=os.environ
                )
                app_subprocess.wait()
        finally:
            if app_subprocess:
                logger.error("Shutting down subprocess...")
                app_subprocess.kill()
    else:
        main()<|MERGE_RESOLUTION|>--- conflicted
+++ resolved
@@ -1,10 +1,7 @@
-<<<<<<< HEAD
 import datetime
 import json
-=======
 import inspect
 import importlib
->>>>>>> cdf053b2
 import logging
 import os
 import os.path
@@ -17,24 +14,17 @@
     ExtensionHandlerMixin,
 )
 from jupyter_server.utils import url_path_join as ujoin
-<<<<<<< HEAD
-=======
 from watchdog.observers import Observer
 from watchdog import events as watchdog_events
->>>>>>> cdf053b2
 
 import beaker_kernel
 from beaker_kernel.server.main import BeakerJupyterApp
 from beaker_kernel.lib.autodiscovery import autodiscover
 
-<<<<<<< HEAD
-logger = logging.getLogger(__name__)
 
 # Global notebook storage for notebook that lives for lifetime of service
 notebook_content = None
-=======
 logger = logging.getLogger(__file__)
->>>>>>> cdf053b2
 
 HERE = os.path.join(os.path.dirname(__file__), "dev_ui")
 app_subprocess = None
