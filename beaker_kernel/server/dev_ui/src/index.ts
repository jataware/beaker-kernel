// @ts-nocheck
// Copyright (c) Jupyter Development Team.
// Distributed under the terms of the Modified BSD License.

import { PageConfig, URLExt } from '@jupyterlab/coreutils';
(window as any).__webpack_public_path__ = URLExt.join(
  PageConfig.getBaseUrl(),
  'example/'
);

import '@jupyterlab/application/style/index.css';
import '@jupyterlab/codemirror/style/index.css';
import '@jupyterlab/completer/style/index.css';
import '@jupyterlab/documentsearch/style/index.css';
import '@jupyterlab/notebook/style/index.css';
import '@jupyterlab/theme-light-extension/style/theme.css';
import '../index.css';

import { IYText } from '@jupyter/ydoc';
import {
  Toolbar as AppToolbar,
  CommandToolbarButton,
  SessionContextDialogs
} from '@jupyterlab/apputils';
import {
  CodeMirrorEditorFactory,
  CodeMirrorMimeTypeService,
  EditorExtensionRegistry,
  EditorLanguageRegistry,
  EditorThemeRegistry,
  ybinding
} from '@jupyterlab/codemirror';
import {
  Completer,
  CompleterModel,
  CompletionHandler,
  KernelCompleterProvider,
  ProviderReconciliator
} from '@jupyterlab/completer';
import { DocumentManager } from '@jupyterlab/docmanager';
import { DocumentRegistry } from '@jupyterlab/docregistry';
import { createMarkdownParser } from '@jupyterlab/markedparser-extension';
import { MathJaxTypesetter } from '@jupyterlab/mathjax-extension';
import {
  ExecutionIndicator,
  NotebookModelFactory,
  NotebookPanel,
  NotebookWidgetFactory,
  ToolbarItems
} from '@jupyterlab/notebook';
import {
  standardRendererFactories as initialFactories,
  RenderMimeRegistry
} from '@jupyterlab/rendermime';
import { ServiceManager } from '@jupyterlab/services';
import { Toolbar } from '@jupyterlab/ui-components';
import { CommandRegistry } from '@lumino/commands';
import { CommandPalette, SplitPanel, Widget, Panel } from '@lumino/widgets';

import { COMMAND_IDS, setupCommands } from './commands';



import { createMessage } from '@jupyterlab/services/lib/kernel/messages';


const baseUrl = PageConfig.getBaseUrl();

function main(): void {
  const manager = new ServiceManager();
  void manager.ready.then(() => {
    createApp(manager);
  });
}

async function createApp(manager: ServiceManager.IManager): void {
  // Initialize the command registry with the bindings.
  const commands = new CommandRegistry();
  const useCapture = true;

  // Setup the keydown listener for the document.
  document.addEventListener(
    'keydown',
    event => {
      commands.processKeydownEvent(event);
    },
    useCapture
  );

  // Fetch available contexts
  const url = URLExt.join(baseUrl, "/contexts");
  const response = await fetch(url);
  const contexts = await response.json();

  const languages = new EditorLanguageRegistry();

  const rendermime = new RenderMimeRegistry({
    initialFactories: initialFactories,
    latexTypesetter: new MathJaxTypesetter(),
    markdownParser: createMarkdownParser(languages)
  });

  const opener = {
    open: (widget: Widget) => {
      // Do nothing for sibling widgets for now.
    },
    get opened() {
      return {
        connect: () => {
          return false;
        },
        disconnect: () => {
          return false;
        }
      };
    }
  };

  const docRegistry = new DocumentRegistry();
  const docManager = new DocumentManager({
    registry: docRegistry,
    manager,
    opener
  });

  const mFactory = new NotebookModelFactory({});
  const editorExtensions = () => {
    const themes = new EditorThemeRegistry();
    EditorThemeRegistry.getDefaultThemes().forEach(theme => {
      themes.addTheme(theme);
    });
    const registry = new EditorExtensionRegistry();

    EditorExtensionRegistry.getDefaultExtensions({ themes }).forEach(
      extensionFactory => {
        registry.addExtension(extensionFactory);
      }
    );
    registry.addExtension({
      name: 'shared-model-binding',
      factory: options => {
        const sharedModel = options.model.sharedModel as IYText;
        return EditorExtensionRegistry.createImmutableExtension(
          ybinding({
            ytext: sharedModel.ysource,
            undoManager: sharedModel.undoManager ?? undefined
          })
        );
      }
    });
    return registry;
  };
  EditorLanguageRegistry.getDefaultLanguages()
    .filter(language =>
      ['ipython', 'julia', 'python'].includes(language.name.toLowerCase())
    )
    .forEach(language => {
      languages.addLanguage(language);
    });
  // Language for Markdown cells
  languages.addLanguage({
    name: 'ipythongfm',
    mime: 'text/x-ipythongfm',
    load: async () => {
      const m = await import('@codemirror/lang-markdown');
      return m.markdown({
        codeLanguages: (info: string) => languages.findBest(info) as any
      });
    }
  });
  const factoryService = new CodeMirrorEditorFactory({
    extensions: editorExtensions(),
    languages
  });
  const mimeTypeService = new CodeMirrorMimeTypeService(languages);
  const editorFactory = factoryService.newInlineEditor;
  const contentFactory = new NotebookPanel.ContentFactory({ editorFactory });

  const sessionContextDialogs = new SessionContextDialogs();

  const toolbarFactory = (panel: NotebookPanel) =>
    [
      COMMAND_IDS.save,
      COMMAND_IDS.insert,
      COMMAND_IDS.deleteCell,
      COMMAND_IDS.cut,
      COMMAND_IDS.copy,
      COMMAND_IDS.paste,
      COMMAND_IDS.runAndAdvance,
      COMMAND_IDS.interrupt,
      COMMAND_IDS.restart,
      COMMAND_IDS.restartAndRun
    ]
      .map<DocumentRegistry.IToolbarItem>(id => ({
        name: id,
        widget: new CommandToolbarButton({
          commands,
          id,
          args: { toolbar: true }
        })
      }))
      .concat([
        { name: 'cellType', widget: ToolbarItems.createCellTypeItem(panel) },
        { name: 'spacer', widget: Toolbar.createSpacerItem() },
        {
          name: 'kernelName',
          widget: AppToolbar.createKernelNameItem(
            panel.sessionContext,
            sessionContextDialogs
          )
        },
        {
          name: 'executionProgress',
          widget: ExecutionIndicator.createExecutionIndicatorItem(panel)
        }
      ]);


  const wFactory = new NotebookWidgetFactory({
    name: 'Notebook',
    modelName: 'notebook',
    fileTypes: ['notebook'],
    defaultFor: ['notebook'],
    preferKernel: true,
    canStartKernel: true,
    rendermime,
    contentFactory,
    mimeTypeService,
    toolbarFactory
  });

  docRegistry.addModelFactory(mFactory);
  docRegistry.addWidgetFactory(wFactory);

  const notebookPath = PageConfig.getOption('notebookPath');
  const nbWidget = docManager.open(notebookPath) as NotebookPanel;
  const notebook = nbWidget.content;
  const palette = new CommandPalette({ commands });
  palette.addClass('notebookCommandPalette');

  const editor =
    nbWidget.content.activeCell && nbWidget.content.activeCell.editor;
  const model = new CompleterModel();
  const completer = new Completer({ editor, model });
  const sessionContext = nbWidget.context.sessionContext;
  const timeout = 1000;
  const provider = new KernelCompleterProvider();
  const reconciliator = new ProviderReconciliator({
    context: { widget: nbWidget, editor, session: sessionContext.session },
    providers: [provider],
    timeout: timeout
  });
  const handler = new CompletionHandler({ completer, reconciliator });

  void sessionContext.ready.then(() => {
    const provider = new KernelCompleterProvider();
    const reconciliator = new ProviderReconciliator({
      context: { widget: nbWidget, editor, session: sessionContext.session },
      providers: [provider],
      timeout: timeout
    });

    handler.reconciliator = reconciliator;
  });

  const handleMessage = (context, msg) => {
    const msg_type = msg.header.msg_type;
    if (msg_type === "status") {
      return;
    }
    if (msg_type === "stream" && msg.parent_header?.msg_type == "llm_request") {
      notebook.model.cells.nbmodel.addCell({id: `${msg.id}-text`, cell_type: 'markdown', source: msg.content.text});
    }
    else if (msg_type === "llm_response") {
      const text = msg.content.text;
      const colored_text = `Response:<br/><span style="color: blue">${text}</span>`
      notebook.model.cells.nbmodel.addCell({id: `${msg.id}-text`, cell_type: 'markdown', source: colored_text});
    }
    else if (msg_type === "dataset") {
      dataPreview.textContent = formatDataPreview(msg.content);
    }
    else if (msg_type === "code_cell") {
      const code = msg.content.code;
      notebook.model.cells.nbmodel.addCell({id: `${msg.id}-code`, cell_type: 'code', source: code});
    }
    else if (msg_type === "llm_thought") {
      const text = msg.content.thought;
      const colored_text = `Thought: <span style="color: orange">${text}</span>`
      notebook.model.cells.nbmodel.addCell({id: `${msg.id}-text`, cell_type: 'markdown', source: colored_text});
    }
    else if (msg_type === "decapodes_preview") {
      const content = msg.content;
      dataPreview.innerHTML = `
        <div>${content["image/svg"]}</div>
        <div>${JSON.stringify(content["application/json"], null, 2)}</div>
      `;
    }
    else if (msg.msg_type === "debug_event") {
      console.log("beaker-debug", `${msg.content.event}`, msg.content.body);
    }
    else {
      console.log("Unhandled message:", msg);
    }
  }

  void sessionContext.ready.then(() => {
    const session = sessionContext.session;
    // const kernel = session?.kernel;
    session?.iopubMessage.connect(handleMessage);
  });

  // Set the handler's editor.
  handler.editor = editor;

  // Listen for active cell changes.
  notebook.activeCellChanged.connect((sender, cell) => {
    handler.editor = cell && cell.editor;
  });

  // Hide the widget when it first loads.
  completer.hide();

  const formatDataPreview = (preview) => {
    const output = [];
    for (const dataset of Object.keys(preview)){
      output.push(`Dataset "${dataset}":\n`)
      for (const line of preview[dataset].csv) {
        output.push(line.join(","));
      }
      output.push("\n");
    }
    return output.join("\n");
  };

  const setKernelContext = (context_info) => {
    const session = sessionContext.session;
    const kernel = session?.kernel;
    const messageBody = {
      session: session?.name || '',
      channel: 'shell',
      content: context_info,
      msgType: 'context_setup_request',
      msgId: `${kernel.id}-setcontext`
    };
    const message: JupyterMessage = createMessage(messageBody);
    kernel?.sendShellMessage(message);
  };


  const sendLLMQuery = (query: string) => {
    const session = sessionContext.session;
    const kernel = session?.kernel;
    if (kernel) {
      const message: JupyterMessage = createMessage({
        session: session?.name || '',
        channel: 'shell',
        content: { request: query },
        msgType: 'llm_request',
        msgId: `${kernel.id}-query`
      });
      const colored_text = `LLM Query: <span style="color: green; font-weight: bold">${query}</span>`
      notebook.model.cells.nbmodel.addCell({id: `${message.header.msg_id}-text-${Date.now()}`, cell_type: 'markdown', source: colored_text});
      kernel.sendShellMessage(message);
    }

  };

  const sendCustomMessage = (channel: string, msgType: string, content: Object) => {
    const session = sessionContext.session;
    const kernel = session?.kernel;
    if (kernel) {
      const timestamp = new Date().toISOString();
      const message: JupyterMessage = createMessage({
        session: session?.name || '',
        channel: channel,
        content: content,
        msgType: msgType,
        msgId: `${kernel.id}-${msgType}-timestamp`
      });
      // const colored_text = `LLM Query: <span style="color: green; font-weight: bold">${query}</span>`
      // notebook.model.cells.nbmodel.addCell({id: `${message.header.msg_id}-text-${Date.now()}`, cell_type: 'markdown', source: colored_text});
      console.log("Sending custom message", message);
      if (channel === "shell") {
        kernel.sendShellMessage(message);
      }
      // else if (channel)
      else {
        // TODO: Determine if we actually have to do something different here
        kernel.sendShellMessage(message);
      }
    }

  };

  const llmWidget = new Widget();
  const llmContainer = document.createElement('div');
  const llmNode = document.createElement('input');
  const llmButton = document.createElement('button');
  const llmHeader = document.createElement('h1');
  llmHeader.textContent = "LLM interaction";
  llmContainer.appendChild(llmHeader);
  llmContainer.appendChild(llmNode);
  llmContainer.appendChild(llmButton);
  llmNode.id = "llmQueryInput";
  llmNode.placeholder = 'Enter LLM query:';
  llmNode.addEventListener("keydown", (e) => {
    if (e.key === "Enter") {
      sendLLMQuery(llmNode.value);
    }
  }, false);
  llmButton.addEventListener("click", (e) => {
    sendLLMQuery(llmNode.value);
  }, false);
  llmButton.textContent = "Submit";
  llmWidget.node.appendChild(llmContainer);

  const languageSet = new Set();

  const contextWidget = new Widget();
  const contextNode = document.createElement('div');
  const contextSelect = document.createElement('select');
  const languageSelect = document.createElement('select');
  const contextPayloadInput = document.createElement('textarea');
  const contextDebug = document.createElement('input');
  const contextDebugLabel = document.createElement('label');
  const contextVerbose = document.createElement('input');
  const contextVerboseLabel = document.createElement('label');
  const contextButton = document.createElement('button');
  const contextHeader = document.createElement('h2');
  const contextSelectionHolder = document.createElement('span');
  const contextDivTop = document.createElement('div');
  const contextDivBottom = document.createElement('div');

  contextHeader.textContent = "Context setup";
  contextNode.id = 'context-node';
  for (const context of Object.keys(contexts)){
    const languages = contexts[context]['languages'];
    const option = document.createElement('option');
    option.setAttribute("value", context);
    option.setAttribute("label", context);
    contextSelect.appendChild(option);
    languages.forEach((lang) => {languageSet.add(lang)});
  }
<<<<<<< HEAD
  // for (const lang of ["python3", "julia"]) {
  languageSet.forEach((lang) => {
    console.log(lang);
    const option = document.createElement('option');
    option.setAttribute("value", lang.slug);
    option.setAttribute("label", lang.slug);
    languageSelect.appendChild(option);
  });
=======
  contextSelect.onchange = setContext;

  contextDebug.type = "checkbox";
  contextDebug.id = "context-debug-input";
  contextDebug.name = "context-debug-input";
  contextDebugLabel.innerText = "Debug";
  contextDebugLabel.setAttribute("for", "context-debug-input");
  contextVerbose.type = "checkbox";
  contextVerbose.id = "context-verbose-input";
  contextVerbose.name = "context-verbose-input";
  contextVerboseLabel.innerText = "Verbose";
  contextVerboseLabel.setAttribute("for", "context-verbose-input");

>>>>>>> cdf053b2
  contextPayloadInput.className = 'json-input';
  contextPayloadInput.value = '{\n  "df_hosp": "truth-incident-hospitalization",\n  "df_cases": "truth-incident-case"\n}';
  contextButton.textContent = 'Submit';
  contextButton.addEventListener("click", (e) => {
    setKernelContext({
      context: contextSelect.value,
      language: languageSelect.value,
      context_info: JSON.parse(contextPayloadInput.value),
      debug: contextDebug.checked,
      verbose: contextVerbose.checked,
    })
  }, false);
  contextSelectionHolder.style.display = 'inline-block';
  contextNode.appendChild(contextHeader);
  contextDivTop.appendChild(contextDebugLabel);
  contextDivTop.appendChild(contextDebug);
  contextDivTop.appendChild(contextVerboseLabel);
  contextDivTop.appendChild(contextVerbose);
  contextDivBottom.appendChild(contextSelect);
  contextDivBottom.appendChild(languageSelect);
  contextSelectionHolder.appendChild(contextDivTop);
  contextSelectionHolder.appendChild(contextDivBottom);
  contextNode.appendChild(contextSelectionHolder);
  contextNode.appendChild(contextPayloadInput);
  contextNode.appendChild(contextButton);
  contextWidget.node.appendChild(contextNode);

  const messageWidget = new Widget();
  const messageNode = document.createElement('div');
  const messageHeader = document.createElement('h2');
  const messageTypeInput = document.createElement('input');
  const messageChannelSelect = document.createElement('select');
  const messagePayloadInput = document.createElement('textarea');
  const messageButton = document.createElement('button');

  messageNode.appendChild(messageHeader);
  messageNode.appendChild(messageTypeInput);
  messageNode.appendChild(messageChannelSelect);
  messageNode.appendChild(messagePayloadInput);
  messageNode.appendChild(messageButton);
  messageWidget.node.appendChild(messageNode);

  messageButton.textContent = "Submit";
  messageButton.onclick = (evt) => {
    console.log("click event:", evt);
    let channel = messageChannelSelect.value;
    let msgType = messageTypeInput.value;
    let contentString = messagePayloadInput.value;
    let content;
    try {
      content = JSON.parse(contentString);
    }
    catch(err) {
      alert("Error: message content must be able to parse to JSON");
      return;
    }
    sendCustomMessage(channel, msgType, content);
  };

  messageHeader.textContent = "Custom Message:";
  messageTypeInput.placeholder = "Message type name";

  messageChannelSelect.innerHTML = `
    <option value="shell">shell</option>
    <option value="iopub">iopub</option>
    <option value="stdin">stdin</option>
    <option value="control">control</option>
    <option value="hb">hb</option>
  `;
  messageChannelSelect.onchange = (evt) => {console.log(evt);}

  const dataPreviewWidget = new Widget();
  const dataPreviewHeader = document.createElement('h2');
  const dataPreview = document.createElement('div');
  dataPreview.id = 'preview';
  dataPreviewHeader.textContent = "Preview:";
  dataPreviewWidget.node.appendChild(dataPreviewHeader);
  dataPreviewWidget.node.appendChild(dataPreview);

  const leftPanel = new Panel();
  leftPanel.id = 'left';
  leftPanel.orientation = 'vertical';
  leftPanel.spacing = 0;
  leftPanel.node.style.overflowY = "auto";
  leftPanel.addWidget(llmWidget);
  leftPanel.addWidget(contextWidget);
  leftPanel.addWidget(messageWidget);
  leftPanel.addWidget(dataPreviewWidget);

  const mainPanel = new SplitPanel();
  mainPanel.id = 'main';
  mainPanel.orientation = 'horizontal';
  mainPanel.spacing = 0;
  SplitPanel.setStretch(leftPanel, 1);
  SplitPanel.setStretch(nbWidget, 2);
  mainPanel.addWidget(leftPanel);
  mainPanel.addWidget(nbWidget);

  // Attach the panel to the DOM.
  Widget.attach(mainPanel, document.body);
  Widget.attach(completer, document.body);

  // Handle resize events.
  window.addEventListener('resize', () => {
    mainPanel.update();
  });

  setupCommands(commands, palette, nbWidget, handler, sessionContextDialogs);

  console.debug('Example started!');
}

window.addEventListener('load', main);<|MERGE_RESOLUTION|>--- conflicted
+++ resolved
@@ -441,16 +441,13 @@
     contextSelect.appendChild(option);
     languages.forEach((lang) => {languageSet.add(lang)});
   }
-<<<<<<< HEAD
-  // for (const lang of ["python3", "julia"]) {
   languageSet.forEach((lang) => {
-    console.log(lang);
     const option = document.createElement('option');
     option.setAttribute("value", lang.slug);
     option.setAttribute("label", lang.slug);
     languageSelect.appendChild(option);
   });
-=======
+
   contextSelect.onchange = setContext;
 
   contextDebug.type = "checkbox";
@@ -464,9 +461,8 @@
   contextVerboseLabel.innerText = "Verbose";
   contextVerboseLabel.setAttribute("for", "context-verbose-input");
 
->>>>>>> cdf053b2
   contextPayloadInput.className = 'json-input';
-  contextPayloadInput.value = '{\n  "df_hosp": "truth-incident-hospitalization",\n  "df_cases": "truth-incident-case"\n}';
+  contextPayloadInput.value = '';
   contextButton.textContent = 'Submit';
   contextButton.addEventListener("click", (e) => {
     setKernelContext({
