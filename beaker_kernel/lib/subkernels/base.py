import abc
import json
from typing import Any, Callable
import hashlib
import shutil
from tempfile import mkdtemp
from os import makedirs, environ
from uuid import uuid4
import requests

from archytas.tool_utils import AgentRef, tool, LoopControllerRef, ReactContextRef

from ..utils import env_enabled, action
from ..jupyter_kernel_proxy import ProxyKernelClient
from ..config import config

Checkpoint = dict[str, str]

class JsonStateEncoder(json.JSONEncoder):
    pass

class BaseSubkernel(abc.ABC):
    DISPLAY_NAME: str
    SLUG: str
    KERNEL_NAME: str

    WEIGHT: int = 50  # Used for auto-sorting in drop-downs, etc. Lower weights are listed earlier.

    TOOLS: list[tuple[Callable, bool]]  = []

    FETCH_STATE_CODE: str = ""

    @classmethod
    @abc.abstractmethod
    def parse_subkernel_return(cls, execution_result) -> Any:
        ...

    @property
    def tools(self):
        return [tool for tool, condition in self.TOOLS if condition]

    def __init__(self, jupyter_id: str, subkernel_configuration: dict, context):
        self.jupyter_id = jupyter_id
        self.connected_kernel = ProxyKernelClient(subkernel_configuration)
        self.context = context

    def send_response(self, stream, msg_or_type, content=None, channel=None, parent_header={}, parent_identities=None):
        return self.context.send_response(stream, msg_or_type, content, channel, parent_header, parent_identities)

    async def execute(self, command, response_handler=None, parent_header={}, store_history=False):
        return await self.context.execute(command, response_handler, parent_header, store_history)

    async def evaluate(self, expression, parent_header={}):
        return await self.context.evaluate(expression, parent_header)


    def cleanup(self):
        if self.jupyter_id is not None:
            try:
                print(f"Shutting down connected subkernel {self.jupyter_id}")
                res = requests.delete(
                    f"{config.JUPYTER_SERVER}/api/kernels/{self.jupyter_id}",
                    headers={"Authorization": f"token {config.JUPYTER_TOKEN}"},
                )
                if res.status_code == 204:
                    self.jupyter_id = None
            except requests.exceptions.HTTPError as err:
                print(err)


@tool()
async def run_code(code: str, agent: AgentRef, loop: LoopControllerRef, react_context: ReactContextRef) -> str:
    """
    Execute code in the user's session. After execution,
    the state of the kernel will be rolled back to before this tool
    was used.

    This tool can be help answer questions about the kernel state. For
    example, a user may ask something about a dictionary `d` and using
    run code with the `code` of `d.keys()`.

    This tool can also be used to double check if code will work before
    returning it as a final answer.

    Note that this tool does not capture `stdout` AND only returns the
    results of the last expression evaluated.

    Args:
        code (str): Code to run directly in Jupyter.
    Returns:
        str: Result of the `expr`
<<<<<<< HEAD
=======

>>>>>>> 10e45acd
    """

    execution_id = uuid4()
    message = react_context.get("message", None)
    result = {
        "action": "code_cell",
        "language": agent.context.subkernel.SLUG,
        "code": code.strip(),
        # we don't know what cell uuid is going to be added at notebook creation time
        # so the execution ID here tracks allows us to find it for update purposes.
        "execution_id": str(execution_id)
    }

    agent.context.subkernel.context.send_response(
        "iopub", "add_notebook_cell", result, parent_header=message.header
    )

    (checkpoint_index, execution_context) = await agent.context.subkernel.execute_and_checkpoint(code)

    update_payload = {
        "execution_count": execution_context["result"].content["execution_count"],
        "execution_status": execution_context["result"].content["status"],
        "execution_return": str(execution_context["return"]),
        "dump": str(execution_context["return"]),
        "execution_id": str(execution_id),
        "checkpoint_index": checkpoint_index
    }
    agent.context.send_response(
        "iopub", "update_notebook_cell", update_payload, parent_header=message.header
    )

    return execution_context



class BaseCheckpointableSubkernel(BaseSubkernel):
    SERIALIZATION_EXTENSION: str = "storage"

    TOOLS = [
        (run_code, env_enabled("ENABLE_CHECKPOINTS"))
    ]

    def __init__(self, jupyter_id: str, subkernel_configuration: dict, context):
        super().__init__(jupyter_id, subkernel_configuration, context)
        self.checkpoints_enabled = env_enabled("ENABLE_CHECKPOINTS")
        if self.checkpoints_enabled:
            self.checkpoints : list[Checkpoint] = []
            self.storage_prefix = mkdtemp()
            makedirs(self.storage_prefix, exist_ok=True)

    def store_serialization(self, filename: str) -> str:
        with open(filename, "rb") as file:
            chunksize = 4 * 1024 * 1024
            hash = hashlib.new("sha256")
            while chunk := file.read(chunksize):
                hash.update(chunk)
            identifier = hash.hexdigest()
            new_filename = f"{self.storage_prefix}/{identifier}.{self.SERIALIZATION_EXTENSION}"

        shutil.move(filename, new_filename)
        return new_filename

    @abc.abstractmethod
    async def generate_checkpoint_from_state(self) -> Checkpoint:
        ...

    @abc.abstractmethod
    async def load_checkpoint(self, checkpoint: Checkpoint):
        ...

    async def add_checkpoint(self) :
        if not self.checkpoints_enabled:
            raise RuntimeError("Checkpoints are not enabled")
        fetched_checkpoint = await self.generate_checkpoint_from_state()
        checkpoint = {
            varname: self.store_serialization(filename) for
            varname, filename in fetched_checkpoint.items()
        }
        self.checkpoints.append(checkpoint)
        return len(self.checkpoints) - 1


    async def rollback(self, checkpoint_index: int):
        if not self.checkpoints_enabled:
            raise RuntimeError("Checkpoints are not enabled")
        if checkpoint_index >= len(self.checkpoints):
            raise IndexError(f"Checkpoint at index {checkpoint_index} does not exist")
        checkpoint = self.checkpoints[checkpoint_index]
        await self.load_checkpoint(checkpoint)
        self.checkpoints = self.checkpoints[:checkpoint_index + 1]

    @action(action_name="rollback", enabled=env_enabled("ENABLE_CHECKPOINTS"))
    async def rollback_action(self, message):
        checkpoint_index = message.content.get("checkpoint_index", None)
        await self.rollback(checkpoint_index)
    rollback_action._default_payload = "{\n\t\"checkpoint_index\": 0\n}"

    @action(action_name="add_checkpoint", enabled=env_enabled("ENABLE_CHECKPOINTS"))
    async def add_checkpoint_action(self, message):
        return await self.add_checkpoint()
    add_checkpoint_action._default_payload = "{}"


    def cleanup(self):
        super().cleanup()
        if self.checkpoints_enabled:
            shutil.rmtree(self.storage_prefix, ignore_errors=True)
            self.checkpoints = []

    async def execute_and_checkpoint(self, code: str) -> tuple[int, Any]:
        checkpoint_index = await self.add_checkpoint()
        result = await self.execute(code, store_history=True)
        return checkpoint_index, result

    async def execute_and_rollback(self, code: str):
        checkpoint_index = await self.add_checkpoint()
        result = await self.evaluate(code)
        await self.rollback(checkpoint_index)
        return str(result["return"])<|MERGE_RESOLUTION|>--- conflicted
+++ resolved
@@ -89,10 +89,6 @@
         code (str): Code to run directly in Jupyter.
     Returns:
         str: Result of the `expr`
-<<<<<<< HEAD
-=======
-
->>>>>>> 10e45acd
     """
 
     execution_id = uuid4()
