import re
import typing
from dataclasses import dataclass, field
from datetime import date, datetime
from uuid import uuid4

IntegrationTypes: typing.TypeAlias = typing.Literal["api", "database", "dataset"]

<<<<<<< HEAD
@dataclass(kw_only=True)
class Resource:
    resource_type: typing.ClassVar[str]
    integration: typing.Optional[str] = None
    # optional -- if not included on handwritten yaml, it will be generated
    resource_id: typing.Optional[str] = None
    def __post_init__(self):
        if self.resource_id is None:
            self.resource_id = str(uuid4())

@dataclass(kw_only=True)
class FileResource(Resource):
    resource_type: str = "file"
=======
@dataclass
class IntegrationAttachment:
>>>>>>> 11bb36e7
    # user facing name
    name: str
    # optional - None could be an unsaved new file held in memory but not on disk
    filepath: typing.Optional[str] = field(default=None)
    # TODO: encoding?
    content: typing.Optional[str] = field(default=None)

@dataclass(kw_only=True)
class ExampleResource(Resource):
    resource_type: str = "example"
    query: str
    code: str
    notes: typing.Optional[str] = field(default=None)

@dataclass 
class IntegrationExample:
    query: str
    code: str
    notes: typing.Optional[str]

@dataclass
class Integration:
<<<<<<< HEAD
=======
    slug: str
>>>>>>> 11bb36e7
    name: str
    description: str
    provider: str
    resources: dict[str, Resource] = field(default_factory=lambda: {})
    uuid: str = field(default_factory=lambda: str(uuid4()))

<<<<<<< HEAD
    # created if not present -- UUID! but must be easily json serializable
    slug: typing.Optional[str] = field(default=None)
=======
>>>>>>> 11bb36e7
    datatype: IntegrationTypes = field(default="api")
    url: typing.Optional[str] = field(default=None)
    img_url: typing.Optional[str] = field(default=None)
    source: typing.Optional[str] = field(default=None)
    last_updated: typing.Optional[datetime|date] = field(default=None)
<<<<<<< HEAD

    @classmethod
    def slugify(cls, name: str):
        slug = "_".join([cls.__name__.lower(), *re.split(r"\W", name.lower())])
        return slug

    def __post_init__(self):
        if self.slug is None:
            self.slug = self.slugify(self.name)

    def add_resources(self, resource_list: list[Resource]):
        for resource in resource_list:
            if resource.resource_id:
                self.resources[resource.resource_id] = resource
=======
    attached_files: typing.Optional[list[IntegrationAttachment]] = field(default=None)
    # currently o(n) example lookup as a list rather than k,v map with query as key.
    # should be changed eventually, but left for backwards compatibility
    examples: typing.Optional[list[IntegrationExample]] = field(default=None)
>>>>>>> 11bb36e7
<|MERGE_RESOLUTION|>--- conflicted
+++ resolved
@@ -6,7 +6,6 @@
 
 IntegrationTypes: typing.TypeAlias = typing.Literal["api", "database", "dataset"]
 
-<<<<<<< HEAD
 @dataclass(kw_only=True)
 class Resource:
     resource_type: typing.ClassVar[str]
@@ -20,10 +19,6 @@
 @dataclass(kw_only=True)
 class FileResource(Resource):
     resource_type: str = "file"
-=======
-@dataclass
-class IntegrationAttachment:
->>>>>>> 11bb36e7
     # user facing name
     name: str
     # optional - None could be an unsaved new file held in memory but not on disk
@@ -38,7 +33,7 @@
     code: str
     notes: typing.Optional[str] = field(default=None)
 
-@dataclass 
+@dataclass
 class IntegrationExample:
     query: str
     code: str
@@ -46,27 +41,19 @@
 
 @dataclass
 class Integration:
-<<<<<<< HEAD
-=======
-    slug: str
->>>>>>> 11bb36e7
     name: str
     description: str
     provider: str
     resources: dict[str, Resource] = field(default_factory=lambda: {})
     uuid: str = field(default_factory=lambda: str(uuid4()))
 
-<<<<<<< HEAD
     # created if not present -- UUID! but must be easily json serializable
     slug: typing.Optional[str] = field(default=None)
-=======
->>>>>>> 11bb36e7
     datatype: IntegrationTypes = field(default="api")
     url: typing.Optional[str] = field(default=None)
     img_url: typing.Optional[str] = field(default=None)
     source: typing.Optional[str] = field(default=None)
     last_updated: typing.Optional[datetime|date] = field(default=None)
-<<<<<<< HEAD
 
     @classmethod
     def slugify(cls, name: str):
@@ -80,10 +67,4 @@
     def add_resources(self, resource_list: list[Resource]):
         for resource in resource_list:
             if resource.resource_id:
-                self.resources[resource.resource_id] = resource
-=======
-    attached_files: typing.Optional[list[IntegrationAttachment]] = field(default=None)
-    # currently o(n) example lookup as a list rather than k,v map with query as key.
-    # should be changed eventually, but left for backwards compatibility
-    examples: typing.Optional[list[IntegrationExample]] = field(default=None)
->>>>>>> 11bb36e7
+                self.resources[resource.resource_id] = resource