import asyncio
import dataclasses
import inspect
import json
import logging
import os.path
from pathlib import Path
import urllib.parse
<<<<<<< HEAD
from uuid import uuid4
=======
from attr import dataclass
>>>>>>> a1fef58f
import requests
import uuid
import itertools
from dataclasses import asdict
from functools import wraps
from typing import TYPE_CHECKING, Any, Callable, Dict, List, Optional, Tuple, ClassVar, Awaitable, TypedDict, Literal, TypeAlias

from jinja2 import Environment, FileSystemLoader, Template, select_autoescape
import yaml

from beaker_kernel.lib.autodiscovery import autodiscover
from beaker_kernel.lib.utils import action, get_socket, ExecutionTask, get_execution_context, get_parent_message, ExecutionError, ensure_async
from beaker_kernel.lib.config import config as beaker_config
from beaker_kernel.lib.integrations.base import BaseIntegrationProvider
from beaker_kernel.lib.types import Integration
from beaker_kernel.lib.workflow import Workflow, create_available_workflows_prompt


from .jupyter_kernel_proxy import InterceptionFilter, JupyterMessage

if TYPE_CHECKING:
    from archytas.react import ReActAgent

    from beaker_kernel.kernel import BeakerKernel

    from .agent import BeakerAgent
    from .subkernel import BeakerSubkernel

logger = logging.getLogger(__name__)

TOOL_TOGGLE_PREFIX = "TOOL_ENABLED_"

class LinterCodeCellPayload(TypedDict):
    cell_id: str
    content: str

class LinterCodeCellsPayload(TypedDict):
    notebook_id: str
    cells: list[LinterCodeCellPayload]

class BeakerContext:
    beaker_kernel: "BeakerKernel"
    subkernel: "BeakerSubkernel"
    config: Dict[str, Any]
    agent: "ReActAgent"
    current_llm_query: str | None
    compatible_subkernels: ClassVar[list[str] | None] = None

    intercepts: List[Tuple[str, Callable, str]]
    jinja_env: Optional[Environment]
    templates: Dict[str, Template]

    workflows: Dict[str, Workflow]
    attached_workflow: Optional[str]

    preview_function_name: str = "generate_preview"
    kernel_state_function_name: str = "send_kernel_state"

    notebook_state: Optional[dict]
    kernel_state: Optional[dict]
    integrations: list[BaseIntegrationProvider]

    SLUG: Optional[str]
    WEIGHT: int = 50  # Used for auto-sorting in drop-downs, etc. Lower weights are listed earlier.

    def __init__(self, beaker_kernel: "BeakerKernel", agent_cls: "BeakerAgent", config: Dict[str, Any],
                 integrations: list[BaseIntegrationProvider] = None):
        self.intercepts = []
        self.integrations = integrations if integrations is not None else []
        self.jinja_env = None
        self.templates = {}
        self.workflows = {}
        self.attached_workflow = None
        self.beaker_kernel = beaker_kernel
        self.config = config
        self.subkernel = self.get_subkernel()

        self.agent = agent_cls(
            context=self,
            tools=self.subkernel.tools,
        )
        if TYPE_CHECKING and self.__annotations__:
            self.__annotations__["agent"] = agent_cls

        self.current_llm_query = None
        self.notebook_state = None
        # self.kernel_state = None

        self.disable_tools()

        # Add intercepts, by inspecting the instance and extracting matching methods
        self._collect_and_register_intercepts(self)
        self._collect_and_register_intercepts(self.subkernel)

        # Set auto-context from agent
        if getattr(self, "auto_context", None) is not None:
            self.agent.set_auto_context("Default context", self.auto_context)

        class_dir = inspect.getfile(self.__class__)
        code_dir = os.path.join(os.path.dirname(class_dir), "procedures", self.subkernel.SLUG)
        if os.path.exists(code_dir):
            self.jinja_env = Environment(
                loader=FileSystemLoader(code_dir),
                autoescape=select_autoescape()
            )

            for template_file in self.jinja_env.list_templates():
                if template_file.startswith('__'):
                    continue
                try:
                    template_name, _ = os.path.splitext(template_file)
                    template = self.jinja_env.get_template(template_file)
                    self.templates[template_name] = template
                except UnicodeDecodeError:
                    # For templates, this indicates a binary file which can't be a template, so throw a warning and skip.
                    logger.warning(f"File '{template_name}' in context '{self.__class__.__name__}' is not a valid template file as it cannot be decoded to a unicode string.")

        workflows_dir = os.path.join(os.path.dirname(class_dir), "workflows")
        if os.path.exists(workflows_dir):
            for workflow_yaml in Path(workflows_dir).glob("*.yaml"):
                workflow = Workflow.from_yaml(yaml.safe_load(workflow_yaml.read_text()))
                # lives as long as the session does
                workflow_id = str(uuid4())
                self.workflows[workflow_id] = workflow
                if workflow.is_context_default:
                    self.attached_workflow = workflow_id

    def __init_subclass__(cls):
        subclass_autocontext = getattr(cls, "auto_context", None)
        if not (subclass_autocontext is None or subclass_autocontext is BeakerContext.auto_context):
            cls._auto_context = subclass_autocontext
            cls.auto_context = BeakerContext.auto_context

    @property
    def preview(self) -> Callable[[], Awaitable[Any]] | None:
        preview_func = getattr(self, self.preview_function_name, None)
        if callable(preview_func) and not inspect.iscoroutinefunction:
            raise ValueError(f"Preview function '{self.preview_function_name}' must be a coroutine (awaitable) if defined.")
        if preview_func and inspect.iscoroutinefunction(preview_func):
            return preview_func

    @property
    def kernel_state(self) -> Callable[[], Awaitable[Any]] | None:
        state_func = getattr(self, self.kernel_state_function_name, None)
        if callable(state_func) and not inspect.iscoroutinefunction:
            raise ValueError(f"Kernel state fetching function '{self.preview_function_name}' must be a coroutine (awaitable) if defined.")
        if state_func and inspect.iscoroutinefunction(state_func):
            return state_func

    def disable_tools(self):
        # TODO: Identical toolnames don't work
        toggles = beaker_config.tools_enabled
        toggles.update({
            attr.removeprefix(TOOL_TOGGLE_PREFIX).lower(): value == "true"
            for attr, value in os.environ.items() if attr.startswith(TOOL_TOGGLE_PREFIX)
        })
        toggles.update({
            attr.removeprefix(TOOL_TOGGLE_PREFIX).lower(): getattr(self, attr)
            for attr in dir(self) if attr.startswith(TOOL_TOGGLE_PREFIX)
        })
        disabled_tools = [
            tool
            for tool, enabled in toggles.items() if not enabled
        ]
        if len(self.workflows) == 0:
            disabled_tools.append("attach_workflow")
        self.agent.disable(*disabled_tools)

    async def setup(self, context_info=None, parent_header=None):
        if context_info:
            self.config["context_info"] = context_info

        if callable(getattr(self.agent, 'setup', None)):
            await self.agent.setup(self.config["context_info"], parent_header=parent_header)

    def cleanup(self):
        self.subkernel.cleanup()
        for msg_type, intercept_func, stream in self.intercepts:
            self.beaker_kernel.remove_intercept(msg_type=msg_type, func=intercept_func, stream=stream)
        del self.agent

    def _collect_and_register_intercepts(self, target):
        for _, method in inspect.getmembers(target, lambda member: inspect.ismethod(member) and hasattr(member, "_intercept")):
            msg_type, stream = getattr(method, "_intercept")
            self.intercepts.append((msg_type, method, stream))
            self.beaker_kernel.add_intercept(msg_type=msg_type, func=method, stream=stream)

    async def auto_context(self):
        parts = []
        if hasattr(self, "_auto_context"):
            result = await ensure_async(self._auto_context())
            parts.append(
                result
            )
        if beaker_config.send_kernel_state:
            kernel_state = await self.get_subkernel_state()
            if kernel_state:
                parts.append(f"""\
## Kernel state
```application/json
{json.dumps(kernel_state)}
```\
""")
        if beaker_config.send_notebook_state:
            if self.notebook_state:
                parts.append(f"""\
## Current notebook
```application/x-ipynb+json
{json.dumps(self.notebook_state)}
```
Note: In the notebook representation above, communication with the agent is encoded as Markdown cells with metadata
field "beaker_cell_type" = "query". If a cell has metadata field "parent_cell", then the agent generated this cell as
part of the ReAct loop associated with that query. As such, cells that follow a query may have occured while the ReAact
loop was running and chronologically fit "inside" the query cell, as opposed to having been run afterwards.\
""")
<<<<<<< HEAD

        if len(self.workflows) > 0:
            parts.append(create_available_workflows_prompt(
                list(self.workflows.values()),
                self.workflows[self.attached_workflow] if self.attached_workflow else None)
            )

=======
        if self.integrations:
            parts.append("Here are integrations that you have access to:")
            integration_prompts = [
                integration.prompt for integration in self.integrations
            ]
            parts.append("---".join(integration_prompts))
>>>>>>> a1fef58f
        content = "\n\n".join(parts)
        return content

    def get_subkernel(self):
        config = beaker_config
        language = self.config.get("language", "python3")
        self.beaker_kernel.debug("new_kernel", f"Setting new kernel of `{language}`")
        kernel_opts = {
            subkernel.KERNEL_NAME: subkernel
            for subkernel in autodiscover("subkernels").values()
        }
        subkernel_opts = {
            subkernel.SLUG: subkernel
            for subkernel in autodiscover("subkernels").values()
        }
        if language not in kernel_opts and language in subkernel_opts:
            language = subkernel_opts[language].KERNEL_NAME

        url = urllib.parse.urljoin(self.beaker_kernel.jupyter_server, "/api/kernels")
        res = requests.post(
            url,
            json={"name": language, "path": ""},
            headers={"Authorization": f"token {config.jupyter_token}"},
        )
        kernel_info = res.json()
        self.beaker_kernel.update_running_kernels()
        kernels = self.beaker_kernel.kernels
        subkernel_id = kernel_info["id"]
        # NOTE: MODIFIED `connect_to`
        # TODO: Refactor this into `lib/kernel_proxy_manager.py`
        matching = next((n for n in kernels if subkernel_id in n), None)
        if matching is None:
            raise ValueError("Unknown kernel " + subkernel_id)
        if kernels[matching] == self.beaker_kernel.server.config:
            raise ValueError("Refusing loopback connection")
        subkernel = kernel_opts[language](subkernel_id, kernels[matching], self)
        self.beaker_kernel.server.set_proxy_target(subkernel.connected_kernel)
        return subkernel

    @classmethod
    def available_subkernels(cls) -> List["BeakerSubkernel"]:
        subkernels: Dict[str, BeakerSubkernel] = autodiscover("subkernels")

        if cls.compatible_subkernels:
            return [subkernel for subkernel in cls.compatible_subkernels if subkernel in subkernels]

        class_dir = inspect.getfile(cls)
        proc_dir = os.path.join(os.path.dirname(class_dir), "procedures")
        if os.path.exists(proc_dir):
            proc_slugs = list(os.listdir(proc_dir))
        else:
            proc_slugs = None
        subkernel_list = sorted(subkernels.values(), key=lambda subkernel: (subkernel.WEIGHT, subkernel.SLUG))

        if proc_slugs and subkernel_list:
            result = [subkernel.SLUG for subkernel in subkernel_list if subkernel.SLUG in proc_slugs]
            return result
        else:
            return []

    @classmethod
    def default_payload(cls) -> str:
        class_dir = inspect.getfile(cls)
        payload_file_path = os.path.join(os.path.dirname(class_dir), "default_payload.json")
        if os.path.exists(payload_file_path):
            with open(payload_file_path) as payload_file:
                return payload_file.read().strip()
        else:
            return "{}"

    async def get_info(self) -> dict:
        """

        """
        custom_messages = {
            message_type: {
                "func": f"{intercept_func.__module__}.{intercept_func.__class__.__name__}.{intercept_func.__name__}",
                "docs": getattr(intercept_func, "_docs", None),
                "default_payload": getattr(intercept_func, "_default_payload", None),
            }
            for message_type, intercept_func, _ in self.intercepts
            if getattr(intercept_func, "_action", None) is None
        }
        action_details = {
            intercept_func._action: {
                "intercept": message_type,
                "func": f"{intercept_func.__module__}.{intercept_func.__class__.__name__}.{intercept_func.__name__}",
                "docs": getattr(intercept_func, "_docs", None),
                "default_payload": getattr(intercept_func, "_default_payload", None),
            }
            for message_type, intercept_func, _ in self.intercepts
            if getattr(intercept_func, "_action", None) is not None
            and getattr(intercept_func, "_scope", None) in ["external", "global"]
        }
        if self.agent:
            agent_details = self.agent.get_info()
        else:
            agent_details = None

<<<<<<< HEAD
        workflows = {
            "attached": self.attached_workflow,
            "workflows": {
                uuid: asdict(workflow)
                for uuid, workflow in self.workflows.items()
            }
        }

=======
>>>>>>> a1fef58f
        payload = {
            "language": self.subkernel.DISPLAY_NAME,
            "subkernel": self.subkernel.KERNEL_NAME,
            "actions": action_details,
            "custom_messages": custom_messages,
            "procedures": list(self.templates.keys()),
            "workflows": workflows,
            "agent": agent_details,
            "debug": self.beaker_kernel.debug_enabled,
            "verbose": self.beaker_kernel.verbose,
        }

        return payload

    async def list_providers(self):
        if not self.integrations:
            return {}
        return {
            provider.slug: {
                "display_name": provider.display_name,
                "mutable": provider.mutable,
            }
            for provider in self.integrations
        }

    async def list_integrations(self):
        if not self.integrations:
            return {}
        # return as uuid->integration mapping for faster search/lookup on receiver
        return {
            integration.uuid: asdict(integration)
            for integration in itertools.chain(
                *[provider.list_integrations() or [] for provider in self.integrations]
            )
        }

    def _call_message_result_wrapper_inner(self, object):
        return asdict(object) if dataclasses.is_dataclass(object) else str(object) # type: ignore

    def _call_message_result_wrapper(self, object):
        return json.loads(json.dumps(object, default=self._call_message_result_wrapper_inner))

    @action(scope="internal")
    async def call_in_context(self, message):
        content = message.content
        args = content.get("args", [])
        kwargs = content.get("kwargs", {})
        target_text = content.get("target", "")
        target_type, target_id = target_text.split(":", maxsplit=1) if ":" in target_text else (target_text, None)

        match target_type:
            # context methods
            case "context":
                function = getattr(self, content.get("function"))
                result = await ensure_async(function(*args, **kwargs))
                result = self._call_message_result_wrapper(result)
            # calling directly on a provider itself -- `provider:adhoc:my_adhoc_provider`
            case "provider":
                if target_id is None:
                    msg = "Provider targets must specify desired provider: e.g. `provider:my_provider`"
                    raise ValueError(msg)
                _provider_type, provider_slug = target_id.split(":", maxsplit=1)
                try:
                    provider = next(
                        provider for provider in self.integrations
                        if provider.slug == provider_slug
                    )
                    function = getattr(provider, content.get("function"))
                    result = await ensure_async(function(*args, **kwargs))
                    result = self._call_message_result_wrapper(result)
                except StopIteration as e:
                    msg = f"Provider not found in integrations. `{provider_slug}` not in {[p.slug for p in self.integrations]}"
                    raise KeyError(msg) from e
            # mapping from an integration uuid to its parent provider, to call a method on that parent
            case "integration":
                all_integrations = list(itertools.chain(
                    *[provider.list_integrations() or [] for provider in self.integrations]
                ))
                try:
                    integration = next(
                        integration for integration in all_integrations
                        if integration.uuid == target_id
                    )
                except StopIteration as e:
                    msg = f"Integration `{target_id}` not found in {[i.slug for i in all_integrations]}"
                    raise KeyError(msg) from e
                _provider_type, provider_slug = integration.provider.split(":", maxsplit=1)
                try:
                    provider = next(
                        provider for provider in self.integrations
                        if provider.slug == provider_slug
                    )
                except StopIteration as e:
                    msg = f"Provider not found: `{provider_slug}` in {[provider.slug for provider in self.integrations]}"
                    raise KeyError(msg) from e
                function = getattr(provider, content.get("function"))
                result = await ensure_async(function(*args, **kwargs))
                result = self._call_message_result_wrapper(result)
            case _:
                raise NotImplementedError
        return result

    async def get_subkernel_state(self):
        fetch_state_code = self.subkernel.FETCH_STATE_CODE
        state = await self.evaluate(fetch_state_code)
        for warning in state["stderr_list"]:
            logger.warning(warning)
        return state["return"]

    async def send_kernel_state(self):
        """
        Gets the subkernel state and also applies subkernel formatting as to
        prepare it for display.
        """
        state = await self.get_subkernel_state()
        return {
            "x-application/beaker-subkernel-state": {
                "application/json": self.subkernel.format_kernel_state(state or {})
            },
        }

    @action(action_name="get_subkernel_state")
    async def get_subkernel_state_action(self, message):
        """
        Fetches the state of the subkernel, including all defined variables, imports, and functions.
        """
        state = await self.get_subkernel_state()
        self.send_response(
            stream="iopub",
            msg_or_type="get_subkernel_state_response",
            content=state,
            parent_header=message.header,
        )
        return state
    get_subkernel_state_action._default_payload = "{}"

    @action()
    async def get_agent_history(self, message):
        """
        Returns all of the history for the LLM agent.
        """
        kernel_state_future = self.get_subkernel_state()
        notebook_state_future = self.beaker_kernel.request_notebook_state(parent_message=message)
        kernel_state, notebook_state = await asyncio.gather(kernel_state_future, notebook_state_future)
        with self.prepare_state(kernel_state, notebook_state):
            agent_messages = await self.agent.all_messages()
            json_messages = [msg.model_dump_json() for msg in agent_messages]
            return json_messages
    get_agent_history._default_payload = '{}'


    @action(default_payload='{}')
    async def get_preview(self, message):
        """
        Returns the current preview payload if enabled, otherwise None.
        """
        return await self.preview()

    @action()
    async def set_workflow(self, message):
        if (content := message.content["workflow"]) == "none":
            self.attached_workflow = None
        self.attached_workflow = content

    @action(default_payload=LinterCodeCellsPayload(notebook_id='nb1', cells=[LinterCodeCellPayload(cell_id='cell1', content='import os\nos.exit(0)')]))
    async def lint_code(self, message):
        """
        """
        from .code_analysis.analyzer import AnalysisEngine
        from .code_analysis.analysis_types import AnalysisCodeCell, AnalysisCodeCells, AnalysisAnnotations
        from .code_analysis.rules.trust.rules import all_rules, ast_rules, llm_rules

        Mode: TypeAlias = Literal["fast", "thorough"]

        message_content: LinterCodeCellsPayload = message.content
        notebook_id = message_content.get("notebook_id", "foo")
        mode: Mode = message_content.get("mode", "thorough")
        cells = AnalysisCodeCells([
            AnalysisCodeCell(notebook_id=notebook_id, **cell) for cell in message_content["cells"]
        ])

        language = self.subkernel.get_treesitter_language()
        if mode == "fast":
            rules = ast_rules
        elif mode == "thorough":
            rules = all_rules
        analyzer = AnalysisEngine(rules=rules, language=language, context=self)
        result_set: AnalysisAnnotations
        async for result_set in analyzer.analyze_iter(cells):
            content = [result.model_dump() for result in result_set]
            self.send_response("iopub", "lint_code_result", content=content)


    def send_response(self, stream, msg_or_type, content=None, channel=None, parent_header={}, parent_identities=None):
        return self.beaker_kernel.send_response(stream, msg_or_type, content, channel, parent_header, parent_identities)


    @property
    def slug(self) -> Optional[str]:
        """
        A short, white-space-free label used to identify the context programatically.

        If it is not defined on the context class as cls.SLUG, default to look at the name of the package that contains
        the context.
        E.g. For "beaker_kernel.contexts.pandas" the slug would be "pandas"
        """
        if hasattr(self, "SLUG"):
            return self.SLUG

        package_str = inspect.getmodule(self).__package__
        if package_str:
            return package_str.split(".")[-1]
        else:
            return None

    @property
    def lang(self):
        return self.subkernel.KERNEL_NAME

    @property
    def metadata(self):
        try:
            return json.loads(self.get_code('metadata'))
        except ValueError:
            return {}

    def get_code(self, name, render_dict: Dict[str, Any]=None) -> str:
        if render_dict is None:
            render_dict = {}
        template = self.templates.get(name, None)
        if template is None:
            raise ValueError(
                f"'{name}' is not a defined procedure for context '{self.__class__.__name__}' and "
                f"subkernel '{self.subkernel.DISPLAY_NAME} ({self.subkernel.KERNEL_NAME})'"
            )
        return template.render(**render_dict)

    def execute(self,
        command,
        response_handler=None,
        parent_header={},
        store_history=False,
        surpress_messages=True,
        identities=None,
        cc_messages=True,
        raise_on_error=True,
    ) -> ExecutionTask:

        self.beaker_kernel.debug("execution_start", {"command": command}, parent_header=parent_header)
        stream = self.subkernel.connected_kernel.streams.shell

        execution_context = get_execution_context() or {}
        outer_parent_context = get_parent_message() or {}

        if identities is None:
            identities = []

        execute_request_multipart = self.subkernel.connected_kernel.make_multipart_message(
            msg_type="execute_request",
            content={
                "silent": False,
                "store_history": store_history,
                "user_expressions": {},
                "allow_stdin": True,
                "stop_on_error": False,
                "code": command,
            },
            parent_header=parent_header,
            metadata={
                "trusted": True,
            },
            identities=identities,
        )
        execute_request_msg = JupyterMessage.parse(execute_request_multipart)
        async def execution_coro():
            stream.send_multipart(execute_request_multipart)
            message_id = execute_request_msg.header.get("msg_id")
            self.beaker_kernel.internal_executions.add(message_id)

            message_context = {
                "id": message_id,
                "command": command,
                "stdout_list": [],
                "stderr_list": [],
                "display_data_list": [],
                "return": None,
                "error": None,
                "done": False,
                "result": None,
                "parent": execute_request_msg,
            }
            message_metadata = {}

            filter_list = self.beaker_kernel.server.filters

            shell_socket = get_socket("shell")
            iopub_socket = get_socket("iopub")

            # Internal decorator to send relabeled copies of certain messages to the front-end
            def carbon_copy(fn):
                @wraps(fn)
                def inner_relabel(server, target_stream, data):
                    if cc_messages:
                        message = JupyterMessage.parse(data)
                        msg_type = message.header.get('msg_type')

                        destination_server = server.manager.server
                        destination_stream = destination_server.streams.iopub

                        relabeled_message = JupyterMessage(*message)
                        context_type = execution_context.get("type", "unknown")
                        context_name = execution_context.get("name", None)

                        original_parent_message: JupyterMessage = outer_parent_context.get("parent_message")
                        if original_parent_message:
                            # As this is a tuple, we can't update the reference pointed to by
                            # `relabled_message.parent_header` but we can  change the values of the referenced dict
                            parent_header: dict = relabeled_message.parent_header
                            parent_header.clear()
                            parent_header.update(original_parent_message.header)

                        relabeled_message.header["msg_type"] = f"beaker__{msg_type}"
                        relabeled_message.content["execution_type"] = context_type
                        if context_name:
                            relabeled_message.content["execution_item_name"] = context_name
                        relabeled_data = relabeled_message.sign_using(destination_server.config.get("key")).parts
                        destination_stream.send_multipart(relabeled_data)
                        destination_stream.flush()

                    return fn(server, target_stream, data)
                return inner_relabel


            # Generate a handler to catch and silence the output
            @carbon_copy
            async def silence_message(server, target_stream, data):
                message = JupyterMessage.parse(data)

                if not surpress_messages or message.parent_header.get("msg_id", None) != message_id:
                    return data
                return None

            async def collect_result(server, target_stream, data):
                message = JupyterMessage.parse(data)
                # Ensure we are only working on handlers for this message response
                if message.parent_header.get("msg_id", None) != message_id:
                    return data

                content_data = message.content["data"].get("text/plain", None)
                message_context["return"] = content_data
                if not surpress_messages:
                    return data

            async def collect_display_data(server, target_stream, data):
                message = JupyterMessage.parse(data)
                # Ensure we are only working on handlers for this message response
                if message.parent_header.get("msg_id", None) != message_id:
                    return data
                display_data = message.content["data"]
                message_context["display_data_list"].append(display_data)
                if not surpress_messages:
                    return data

            async def collect_stream(server, target_stream, data):
                message = JupyterMessage.parse(data)
                # Ensure we are only working on handlers for this message response
                if message.parent_header.get("msg_id", None) != message_id:
                    return data
                stream = message.content["name"]
                message_context[f"{stream}_list"].append(message.content["text"])
                if not surpress_messages:
                    return data

            @carbon_copy
            async def handle_error(server, target_stream, data):
                message = JupyterMessage.parse(data)
                content = message.content
                message_context["error"] = content
                logger.error(
                    "Error: %s %s\nTraceback:\n%s",
                    content["ename"],
                    content["evalue"],
                    "\n".join(content["traceback"]),
                )
                if raise_on_error:
                    raise ExecutionError(content["ename"], content["evalue"], content["traceback"])
                if not surpress_messages:
                    return data

            @carbon_copy
            async def cleanup(server, target_stream, data):
                message = JupyterMessage.parse(data)
                # Ensure we are only working on handlers for this message response
                if message.parent_header.get("msg_id", None) != message_id:
                    return data
                if response_handler:
                    filter_list.remove(
                        InterceptionFilter(iopub_socket, "stream", response_handler)
                    )
                filter_list.remove(
                    InterceptionFilter(iopub_socket, "stream", collect_stream)
                )
                filter_list.remove(
                    InterceptionFilter(iopub_socket, "display_data", collect_display_data)
                )
                filter_list.remove(
                    InterceptionFilter(iopub_socket, "execute_input", silence_message)
                )
                filter_list.remove(
                    InterceptionFilter(iopub_socket, "execute_request", silence_message)
                )
                filter_list.remove(
                    InterceptionFilter(iopub_socket, "execute_result", collect_result)
                )
                filter_list.remove(InterceptionFilter(iopub_socket, "error", handle_error))
                filter_list.remove(
                    InterceptionFilter(shell_socket, "execute_reply", cleanup)
                )
                message_context["result"] = message.content
                message_context["done"] = True
                if not surpress_messages:
                    return data

            filter_list.append(
                InterceptionFilter(iopub_socket, "execute_input", silence_message)
            )
            filter_list.append(
                InterceptionFilter(iopub_socket, "execute_request", silence_message)
            )
            filter_list.append(
                InterceptionFilter(iopub_socket, "execute_result", collect_result)
            )
            filter_list.append(InterceptionFilter(shell_socket, "execute_reply", cleanup))
            filter_list.append(InterceptionFilter(iopub_socket, "stream", collect_stream))
            filter_list.append(InterceptionFilter(iopub_socket, "display_data", collect_display_data))
            filter_list.append(InterceptionFilter(iopub_socket, "error", handle_error))

            if response_handler:
                filter_list.append(
                    InterceptionFilter(iopub_socket, "stream", response_handler)
                )

            await asyncio.sleep(0.1)
            while not message_context["done"]:
                await asyncio.sleep(0.2)
            # Wait for any straggling messages
            await asyncio.sleep(0.2)
            self.beaker_kernel.internal_executions.remove(message_id)
            self.beaker_kernel.debug("execution_end", message_context, parent_header=parent_header)
            return message_context
        task = ExecutionTask(coro=execution_coro(), execute_request_msg=execute_request_msg)
        return task

    async def evaluate(self, expression, parent_header={}):
        result = await self.execute(expression, parent_header=parent_header)
        try:
            parsed_result = self.subkernel.parse_subkernel_return(result)
            result["return"] = parsed_result
        except Exception:
            logger.error("Unable to parse result.")
            logger.debug("Subkernel: %s\nResult:\n%s", self.subkernel.connected_kernel, result)
        return result

# Provided for backwards compatibility
BaseContext = BeakerContext

def autodiscover_contexts():
    return autodiscover("contexts")<|MERGE_RESOLUTION|>--- conflicted
+++ resolved
@@ -6,11 +6,7 @@
 import os.path
 from pathlib import Path
 import urllib.parse
-<<<<<<< HEAD
 from uuid import uuid4
-=======
-from attr import dataclass
->>>>>>> a1fef58f
 import requests
 import uuid
 import itertools
@@ -226,7 +222,6 @@
 part of the ReAct loop associated with that query. As such, cells that follow a query may have occured while the ReAact
 loop was running and chronologically fit "inside" the query cell, as opposed to having been run afterwards.\
 """)
-<<<<<<< HEAD
 
         if len(self.workflows) > 0:
             parts.append(create_available_workflows_prompt(
@@ -234,14 +229,12 @@
                 self.workflows[self.attached_workflow] if self.attached_workflow else None)
             )
 
-=======
         if self.integrations:
             parts.append("Here are integrations that you have access to:")
             integration_prompts = [
                 integration.prompt for integration in self.integrations
             ]
             parts.append("---".join(integration_prompts))
->>>>>>> a1fef58f
         content = "\n\n".join(parts)
         return content
 
@@ -341,7 +334,6 @@
         else:
             agent_details = None
 
-<<<<<<< HEAD
         workflows = {
             "attached": self.attached_workflow,
             "workflows": {
@@ -350,8 +342,6 @@
             }
         }
 
-=======
->>>>>>> a1fef58f
         payload = {
             "language": self.subkernel.DISPLAY_NAME,
             "subkernel": self.subkernel.KERNEL_NAME,
