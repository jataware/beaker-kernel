import json
import logging
import re
import typing

from archytas.react import ReActAgent, Undefined
from archytas.tool_utils import AgentRef, LoopControllerRef, ReactContextRef, tool

from beaker_kernel.lib.utils import togglable_tool

if typing.TYPE_CHECKING:
    from .context import BaseContext

logger = logging.getLogger(__name__)

class BaseAgent(ReActAgent):

    context: "BaseContext"

    def __init__(
        self,
        context: "BaseContext" = None,
        tools: list = None,
        **kwargs,
    ):
        self.context = context

        self.context.beaker_kernel.debug("init-agent", {
            "debug": self.context.beaker_kernel.debug_enabled,
            "verbose": self.context.beaker_kernel.verbose,
        })
        super().__init__(
            model="gpt-4-turbo-preview",  # Use default
            # api_key=api_key,  # TODO: get this from configuration
            tools=tools,
            verbose=self.context.beaker_kernel.verbose,
            spinner=None,
            rich_print=False,
            allow_ask_user=False,
            thought_handler=context.beaker_kernel.handle_thoughts,
            **kwargs
        )

    def get_info(self):
        """
        Returns info about the agent for communication with the kernel.
        """
        info = {
            "name": self.__class__.__name__,
            "tools": {tool_name: tool_func.__doc__.strip() for tool_name, tool_func in self.tools.items()},
            "agent_prompt": self.__class__.__doc__.strip(),
        }
        return info

    def debug(self, event_type: str, content: typing.Any = None) -> None:
        self.context.beaker_kernel.debug(
            event_type=f"agent_{event_type}",
            content=content
        )
        return super().debug(event_type=event_type, content=content)

    def display_observation(self, observation):
        content = {
            "observation": observation
        }
        parent_header = {}
        self.context.send_response(
            stream="iopub",
            msg_or_type="llm_observation",
            content=content,
            parent_header=parent_header,
        )
        return super().display_observation(observation)

    @togglable_tool("ENABLE_USER_PROMPT")
    async def ask_user(
        self, query: str, agent: AgentRef, loop: LoopControllerRef, react_context: ReactContextRef,
    ) -> str:
        """
        Sends a query to the user and returns their response

        Args:
            query (str): A fully grammatically correct question for the user.

        Returns:
            str: The user's response to the query.
        """
<<<<<<< HEAD
        return await self.context.beaker_kernel.prompt_user(query, parent_message=react_context.get("message", None))

    @tool()
    async def generate_code(
        self, query: str, agent: AgentRef, loop: LoopControllerRef
    ) -> None:
        """
        Generated code to be run in an interactive Jupyter notebook.

        Args:
            query (str): A fully grammatically correct question or request.
        """


        prompt = f"""
    You are a programmer writing code to help with working in a Python notebook.

    Please write code that satisfies the user's request below.

    Please generate the code as if you were programming inside a Jupyter Notebook and the code is to be executed inside a cell.
    You MUST wrap the code with a line containing three backticks (```) before and after the generated code.
    No addtional text is needed in the response, just the code block.
    """

        llm_response = await agent.oneshot(prompt=prompt, query=query)
        loop.set_state(loop.STOP_SUCCESS)
        preamble, code, coda = re.split("```\w*", llm_response)
        result = json.dumps(
            {
                "action": "code_cell",
                "language": "python3",
                "content": code.strip(),
            }
        )
        return result
=======
        return await self.context.beaker_kernel.prompt_user(query)
>>>>>>> 6b2e7cde
<|MERGE_RESOLUTION|>--- conflicted
+++ resolved
@@ -85,42 +85,4 @@
         Returns:
             str: The user's response to the query.
         """
-<<<<<<< HEAD
-        return await self.context.beaker_kernel.prompt_user(query, parent_message=react_context.get("message", None))
-
-    @tool()
-    async def generate_code(
-        self, query: str, agent: AgentRef, loop: LoopControllerRef
-    ) -> None:
-        """
-        Generated code to be run in an interactive Jupyter notebook.
-
-        Args:
-            query (str): A fully grammatically correct question or request.
-        """
-
-
-        prompt = f"""
-    You are a programmer writing code to help with working in a Python notebook.
-
-    Please write code that satisfies the user's request below.
-
-    Please generate the code as if you were programming inside a Jupyter Notebook and the code is to be executed inside a cell.
-    You MUST wrap the code with a line containing three backticks (```) before and after the generated code.
-    No addtional text is needed in the response, just the code block.
-    """
-
-        llm_response = await agent.oneshot(prompt=prompt, query=query)
-        loop.set_state(loop.STOP_SUCCESS)
-        preamble, code, coda = re.split("```\w*", llm_response)
-        result = json.dumps(
-            {
-                "action": "code_cell",
-                "language": "python3",
-                "content": code.strip(),
-            }
-        )
-        return result
-=======
-        return await self.context.beaker_kernel.prompt_user(query)
->>>>>>> 6b2e7cde
+        return await self.context.beaker_kernel.prompt_user(query, parent_message=react_context.get("message", None))