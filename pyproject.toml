[build-system]
requires = ["hatch", "hatchling"]
build-backend = "hatchling.build"

[project]
name = "beaker-kernel"
version = "1.11.3"
description = ""
readme = "README.md"
requires-python = ">=3.10"
license = "MIT"
keywords = []
authors = [
  { name = "Matthew Printz", email = "matt@jataware.com" },
]
classifiers = [
  "Development Status :: 4 - Beta",
  "Programming Language :: Python",
  "Programming Language :: Python :: 3.10",
  "Programming Language :: Python :: 3.11",
  "Programming Language :: Python :: Implementation :: CPython",
  "Programming Language :: Python :: Implementation :: PyPy",
]
dependencies = [
  "archytas>=1.4.0",
  "jupyterlab~=4.0",
  "jupyterlab-server>=2.22.1,<3",
  "requests>=2.24,<3",
  "six",
<<<<<<< HEAD
  "tornado>=6.2",
=======
  "tornado>=6.4.0",
>>>>>>> d47ebed9
  "jinja2~=3.1.2",
  "watchdog~=3.0",
  "click~=8.1",
  "python-dotenv~=1.0",
  "hatch",
  "toml",
  "dill",
  "pandas",
  "matplotlib",
  "xarray",
  "numpy",
  "scipy",
  "openpyxl",
]

[project.entry-points.hatch]
beaker = "beaker_kernel.builder.hooks"

[project.scripts]
beaker = "beaker_kernel.cli.main:cli"

[tool.hatch.metadata]
allow-direct-references = true

[tool.hatch.build]
require-runtime-dependencies = true
packages = [
  "beaker_kernel",
]
include = [
  "beaker_kernel/service/ui",
]
artifacts = [
  "beaker_kernel/service/ui",
]

# Beaker builder, loaded as a custom hook since it's not yet registered.
[tool.hatch.build.targets.wheel.hooks.custom]
path = "beaker_kernel/builder/beaker.py"

[tool.hatch.build.targets.wheel.shared-data]
"beaker_kernel/kernel.json" = "share/jupyter/kernels/beaker_kernel/kernel.json"


[tool.bumpversion]
current_version="1.11.3"
parse = "(?P<major>\\d+)\\.(?P<minor>\\d+)\\.(?P<patch>\\d+)((?P<release>[ab])(?P<revision>\\d+))?"
serialize = [
  "{major}.{minor}.{patch}{release}{revision}",
  "{major}.{minor}.{patch}"
]
search = "{current_version}"
replace = "{new_version}"
regex = false
ignore_missing_version = false
ignore_missing_files = false
tag = true
sign_tags = false
tag_name = "v{new_version}"
tag_message = "Bump version: {current_version} → {new_version}"
allow_dirty = true
commit = true
message = "Bump version: {current_version} → {new_version}"
commit_args = ""

[tool.bumpversion.parts.release]
values = [
  "a",
  "b",
]

[[tool.bumpversion.files]]
filename = "pyproject.toml"
search = 'version = "{current_version}"'
replace = 'version = "{new_version}"'

[[tool.bumpversion.files]]
glob = "beaker-vue/package*.json"
search = """beaker-kernel": "^{current_version}"""
replace = """beaker-kernel": "^{new_version}"""

[[tool.bumpversion.files]]
glob = "beaker-*/package*.json"
regex = true
search = """
([^\\n]*"[^\\n"]*beaker-(?:kernel|ts|vue)"[^\\n]*)
([\\s]*)"version": "{current_version}"([^\\n]*)"""
replace = """
\\1
\\2"version": "{new_version}"\\3"""

[project.urls]
Documentation = "https://github.com/jataware/beaker-kernel#readme"
Issues = "https://github.com/jataware/beaker-kernel/issues"
Source = "https://github.com/jataware/beaker-kernel"

[tool.hatch.version]
path = "beaker_kernel/__about__.py"

[tool.hatch.envs.default]
dependencies = [
  "coverage[toml]>=6.5",
  "pytest",
  "bump-my-version",
]
[tool.hatch.envs.default.scripts]
test = "pytest {args:tests}"
test-cov = "coverage run -m pytest {args:tests}"
cov-report = [
  "- coverage combine",
  "coverage report",
]
cov = [
  "test-cov",
  "cov-report",
]
bump = [
  "bump-my-version bump {args:--help}"
]

[[tool.hatch.envs.all.matrix]]
python = ["3.10", "3.11"]

[tool.hatch.envs.lint]
detached = true
dependencies = [
  "black>=23.1.0",
  "mypy>=1.0.0",
  "ruff>=0.0.243",
]
[tool.hatch.envs.lint.scripts]
typing = "mypy --install-types --non-interactive {args:beaker_kernel tests}"
style = [
  "ruff {args:.}",
  "black --check --diff {args:.}",
]
fmt = [
  "black {args:.}",
  "ruff --fix {args:.}",
  "style",
]
all = [
  "style",
  "typing",
]

[tool.black]
target-version = ["py37"]
line-length = 120
skip-string-normalization = true

[tool.ruff]
target-version = "py37"
line-length = 120
select = [
  "A",
  "ARG",
  "B",
  "C",
  "DTZ",
  "E",
  "EM",
  "F",
  "FBT",
  "I",
  "ICN",
  "ISC",
  "N",
  "PLC",
  "PLE",
  "PLR",
  "PLW",
  "Q",
  "RUF",
  "S",
  "T",
  "TID",
  "UP",
  "W",
  "YTT",
]
ignore = [
  # Allow non-abstract empty methods in abstract base classes
  "B027",
  # Allow boolean positional values in function calls, like `dict.get(... True)`
  "FBT003",
  # Ignore checks for possible passwords
  "S105", "S106", "S107",
  # Ignore complexity
  "C901", "PLR0911", "PLR0912", "PLR0913", "PLR0915",
]
unfixable = [
  # Don't touch unused imports
  "F401",
]

[tool.ruff.isort]
known-first-party = ["beaker_kernel"]

[tool.ruff.flake8-tidy-imports]
ban-relative-imports = "all"

[tool.ruff.per-file-ignores]
# Tests can use magic values, assertions, and relative imports
"tests/**/*" = ["PLR2004", "S101", "TID252"]

[tool.coverage.run]
source_pkgs = ["beaker_kernel", "tests"]
branch = true
parallel = true
omit = [
  "beaker_kernel/__about__.py",
]

[tool.coverage.paths]
beaker_kernel = ["beaker_kernel"]
tests = ["tests"]

[tool.coverage.report]
exclude_lines = [
  "no cov",
  "if __name__ == .__main__.:",
  "if TYPE_CHECKING:",
]<|MERGE_RESOLUTION|>--- conflicted
+++ resolved
@@ -27,11 +27,7 @@
   "jupyterlab-server>=2.22.1,<3",
   "requests>=2.24,<3",
   "six",
-<<<<<<< HEAD
-  "tornado>=6.2",
-=======
   "tornado>=6.4.0",
->>>>>>> d47ebed9
   "jinja2~=3.1.2",
   "watchdog~=3.0",
   "click~=8.1",
