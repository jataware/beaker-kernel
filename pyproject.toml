--- conflicted
+++ resolved
@@ -4,11 +4,7 @@
 
 [project]
 name = "beaker-kernel"
-<<<<<<< HEAD
-version = "1.5.8b"
-=======
 version = "1.6.1"
->>>>>>> 59c37a3e
 description = ""
 readme = "README.md"
 requires-python = ">=3.10"
