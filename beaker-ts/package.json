--- conflicted
+++ resolved
@@ -1,10 +1,6 @@
 {
   "name": "beaker-kernel",
-<<<<<<< HEAD
-  "version": "1.7.3a0",
-=======
   "version": "1.7.4",
->>>>>>> a357feb7
   "description": "Beaker kernel library",
   "repository": {
     "url": "https://github.com/jataware/beaker-kernel"
