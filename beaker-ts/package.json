{
  "name": "beaker-kernel",
<<<<<<< HEAD
  "version": "1.6.8a2",
=======
  "version": "1.7.3a0",
>>>>>>> 6f23f67f
  "description": "Beaker kernel library",
  "repository": {
    "url": "https://github.com/jataware/beaker-kernel"
  },
  "scripts": {
    "build": "tsc"
  },
  "main": "dist/",
  "types": "dist/",
  "files": [
    "dist/",
    "src/"
  ],
  "dependencies": {
    "@jupyter/ydoc": "^1.1.1",
    "@jupyterlab/application": "^4.0.8",
    "@jupyterlab/apputils": "^4.1.8",
    "@jupyterlab/cells": "^4.0.8",
    "@jupyterlab/codemirror": "^4.0.8",
    "@jupyterlab/completer": "^4.0.8",
    "@jupyterlab/coreutils": "^6.0.8",
    "@jupyterlab/notebook": "^4.0.9",
    "@jupyterlab/rendermime": "^4.0.8",
    "@jupyterlab/services": "^7.0.8",
    "@jupyterlab/theme-light-extension": "^4.0.8",
    "@jupyterlab/translation": "^4.0.8",
    "@jupyterlab/ui-components": "^4.0.8",
    "@lumino/commands": "^2.2.0",
    "@lumino/coreutils": "^2.1.2",
    "@lumino/widgets": "^2.3.1",
    "@types/node-fetch": "^2.6.6",
    "json-schema": "^0.4.0",
    "node-fetch": "^2.6.6",
    "tslib": "^2.6.2",
    "typescript": "^5.2.2",
    "uuid": "^9.0.1"
  },
  "devDependencies": {
    "@types/uuid": "^9.0.7",
    "typedoc": "^0.25.11"
  }
}<|MERGE_RESOLUTION|>--- conflicted
+++ resolved
@@ -1,10 +1,6 @@
 {
   "name": "beaker-kernel",
-<<<<<<< HEAD
-  "version": "1.6.8a2",
-=======
   "version": "1.7.3a0",
->>>>>>> 6f23f67f
   "description": "Beaker kernel library",
   "repository": {
     "url": "https://github.com/jataware/beaker-kernel"
