--- conflicted
+++ resolved
@@ -7,40 +7,6 @@
 import topLevelAwait from 'vite-plugin-top-level-await';
 import { globSync } from 'glob';
 
-<<<<<<< HEAD
-let chunkNum: number = 0;
-const ProxyHost = `${process.env.PROXY || 'http://localhost:8888'}`;
-const proxyConfig = {
-  target: `${ProxyHost}/`,
-  xfwd: true,
-  changeOrigin: false,
-}
-
-// https://vite.dev/config/
-export default defineConfig({
-
-  server: {
-    host: '0.0.0.0',
-    port: 8080,
-
-    proxy: {
-      '/api': {
-        ...proxyConfig,
-        ws: true,
-        rewriteWsOrigin: false,
-      },
-      '/beaker': proxyConfig,
-      '/appconfig.js': proxyConfig,
-      '/files': proxyConfig,
-      '/config': proxyConfig,
-      '/contexts': proxyConfig,
-      '/assets': proxyConfig,
-    },
-    fs: {
-      allow: [".."]
-    },
-  },
-=======
 export const entryPoints: {[key: string]: string} = Object.fromEntries(
   globSync("src/**/*.{vue,ts}").flatMap(file => {
     const importPath = path.relative(
@@ -66,7 +32,6 @@
 );
 
 export const baseConfig: UserConfig = {
->>>>>>> 7aefbfb4
   plugins: [
     vue(),
     vueJsx(),
