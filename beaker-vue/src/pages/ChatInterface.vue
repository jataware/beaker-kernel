<template>
    <BaseInterface
        :title="$tmpl._('short_title', 'Beaker Chat')"
        ref="beakerInterfaceRef"
        :header-nav="headerNav"
        :connectionSettings="props.config"
        sessionName="chat_interface"
        :sessionId="sessionId"
        defaultKernel="beaker_kernel"
        :renderers="renderers"
        @session-status-changed="statusChanged"
        @iopub-msg="iopubMessage"
        @open-file="loadNotebook"
        :style-overrides="['chat']"
    >
        <div class="chat-layout">
            <div class="chat-container">
                    <ChatPanel
                        :cell-map="cellComponentMapping"
                        v-autoscroll
                    >
                        <template #help-text>
                            <div v-html="$tmpl._('chat_welcome_html', `
                                <p>Hi! I'm your Beaker Agent and I can help you do programming and software engineering tasks.</p>
                                <p>Feel free to ask me about whatever the context specializes in..</p>
                                <p>
                                    On top of answering questions, I can actually run code in a python environment, and evaluate the results.
                                    This lets me do some pretty awesome things like: web scraping, or plotting and exploring data.
                                    Just shoot me a message when you're ready to get started.
                                </p>
                            `)"
                            />
                        </template>
                        <template #notebook-background>
                            <div class="welcome-placeholder">
                            </div>
                        </template>
                    </ChatPanel>
                    <AgentQuery
                        class="agent-query-container agent-query-container-chat"
                        :placeholder="$tmpl._('agent_query_prompt', 'Message to the agent')"
                        v-show="!isLastCellAwaitingInput"
                    />
            </div>
            <div v-if="!isMaximized" class="spacer right"></div>
        </div>

        <template #left-panel>
            <SideMenu
                position="left"
                highlight="line"
                :expanded="false"
                initialWidth="25vi"
                :maximized="isMaximized"
            >
                <SideMenuPanel label="Context Info" icon="pi pi-home">
                    <InfoPanel/>
                </SideMenuPanel>
                <SideMenuPanel id="files" label="Files" icon="pi pi-folder" no-overflow :lazy="true">
                    <FilePanel
                        ref="filePanelRef"
                        @open-file="loadNotebook"
                        @preview-file="(file, mimetype) => {
                            previewedFile = {url: file, mimetype: mimetype};
                            previewVisible = true;
                            rightSideMenuRef.selectPanel('file-contents');
                        }"
                    />
                </SideMenuPanel>
                <SideMenuPanel icon="pi pi-comments" label="Chat History">
                    <ChatHistoryPanel :chat-history="chatHistory"/>
                </SideMenuPanel>

                <SideMenuPanel
                    id="integrations" label="Integrations" icon="pi pi-database"
                    v-if="integrations.length > 0"
                >
                    <IntegrationPanel :integrations="integrations">
                    </IntegrationPanel>
                </SideMenuPanel>
                <SideMenuPanel
                    v-if="props.config.config_type !== 'server'"
                    id="config"
                    :label="`${$tmpl._('short_title', 'Beaker')} Config`"
                    icon="pi pi-cog"
                    :lazy="true"
                    position="bottom"
                >
                    <ConfigPanel
                        ref="configPanelRef"
                        @restart-session="restartSession"
                    />
                </SideMenuPanel>
            </SideMenu>
        </template>
        <template #right-panel>
            <SideMenu
                ref="rightSideMenuRef"
                position="right"
                highlight="line"
                :expanded="true"
                initial-width="35vw"
                @panel-hide="deactivateQueryCell"
            >
                <SideMenuPanel
                    label="Agent Activity"
                    id="agent-actions"
                    icon="pi pi-lightbulb"
                    position="top"
                    :selected="true"
                >
                    <AgentActivityPane
                        @scrollToMessage="scrollToMessage"
                        :is-chat-empty="isChatEmpty"
                    />
                </SideMenuPanel>

                <SideMenuPanel label="Preview" icon="pi pi-eye" no-overflow>
                    <PreviewPanel :previewData="contextPreviewData"/>
                </SideMenuPanel>
                <SideMenuPanel
                    id="file-contents"
                    label="File Contents"
                    icon="pi pi-file beaker-zoom"
                    no-overflow
                >
                    <FileContentsPanel
                        :url="previewedFile?.url"
                        :mimetype="previewedFile?.mimetype"
                    />
                </SideMenuPanel>
                <SideMenuPanel id="media" label="Graphs and Images" icon="pi pi-chart-bar" no-overflow>
                    <MediaPanel />
                </SideMenuPanel>
                <SideMenuPanel id="kernel-logs" label="Logs" icon="pi pi-list" position="bottom">
                    <DebugPanel :entries="debugLogs" @clear-logs="debugLogs.splice(0, debugLogs.length)" v-autoscroll />
                </SideMenuPanel>
            </SideMenu>
        </template>
    </BaseInterface>
</template>

<script setup lang="ts">
import BaseInterface from './BaseInterface.vue';
import AgentQuery from '../components/chat-interface/AgentQuery.vue';
import ChatPanel from '../components/chat-interface/ChatPanel.vue';
import SideMenu from '../components/sidemenu/SideMenu.vue';
import SideMenuPanel from '../components/sidemenu/SideMenuPanel.vue';
import InfoPanel from '../components/panels/InfoPanel.vue';
import {ChatHistoryPanel, type IChatHistory} from '../components/panels/ChatHistoryPanel';

import NotebookSvg from '../assets/icon-components/NotebookSvg.vue';
import BeakerCodeCell from '../components/cell/BeakerCodeCell.vue';
import ChatQueryCell from '../components/chat-interface/ChatQueryCell.vue';
import BeakerMarkdownCell from '../components/cell/BeakerMarkdownCell.vue';
import BeakerRawCell from '../components/cell/BeakerRawCell.vue';

import FilePanel from '../components/panels/FilePanel.vue';
import ConfigPanel from '../components/panels/ConfigPanel.vue';

import BeakerSession from '../components/session/BeakerSession.vue';

import { standardRendererFactories } from '@jupyterlab/rendermime';

import { JupyterMimeRenderer, type IBeakerCell } from 'beaker-kernel';
import type { NavOption } from '../components/misc/BeakerHeader.vue';

<<<<<<< HEAD
=======
import { handleAddExampleMessage, handleAddIntegrationMessage } from '../util/integration';

>>>>>>> 11bb36e7
import { inject, ref, computed, watch, provide } from 'vue';
import { JSONRenderer, LatexRenderer, wrapJupyterRenderer } from '../renderers';

import type { IBeakerTheme } from '../plugins/theme';
import { vKeybindings } from '../directives/keybindings';

import FileContentsPanel from '../components/panels/FileContentsPanel.vue';
import PreviewPanel from '../components/panels/PreviewPanel.vue';
import MediaPanel from '../components/panels/MediaPanel.vue';
import DebugPanel from '../components/panels/DebugPanel.vue';
import AgentActivityPane from '../components/chat-interface/AgentActivityPane.vue';
import IntegrationPanel from '../components/panels/IntegrationPanel.vue';

const beakerInterfaceRef = ref();
const isMaximized = ref(false);
const { theme, toggleDarkMode } = inject<IBeakerTheme>('theme');
const beakerApp = inject<any>("beakerAppConfig");
beakerApp.setPage("chat");

const rightSideMenuRef = ref();
const contextPreviewData = ref<any>();
const debugLogs = ref<object[]>([]);
const integrations = ref([]);
const activeQueryCell = ref<IBeakerCell | null>(null);
const chatHistory = ref<IChatHistory>()

type FilePreview = {
    url: string,
    mimetype?: string
}
const previewedFile = ref<FilePreview>();
const previewVisible = ref<boolean>(false);

const beakerSession = computed(() => {
    return beakerInterfaceRef?.value?.beakerSession;
});

const isChatEmpty = computed(() => {
    const cells = beakerSession.value?.session?.notebook?.cells ?? [];
    return cells.length === 0;
});

const isLastCellAwaitingInput = computed(() => {
    const cells = beakerSession.value?.session?.notebook?.cells ?? [];
    if (cells.length == 0) {
        return false;
    }
    const last = cells[cells.length - 1];
    if (last?.cell_type === 'query' && last?.status === 'awaiting_input') {
        return true;
    }
    return false;
})

const deactivateQueryCell = () => {
    activeQueryCell.value = null;
}

const scrollToMessage = () => {
    const chatCell = document.querySelector(`[data-cell-id="${activeQueryCell.value?.id}"]`);
    if (chatCell) {
        chatCell.scrollIntoView({ behavior: 'smooth' });
    }
}

/**
 * `activeQueryCell` indicates that the Agent Activity pane should be open,
 * but clicking the x should always close the right-side pane.
 */
watch(activeQueryCell, (newValue) => {
    if(!rightSideMenuRef.value) return;

    const anyPaneOpen = Boolean(rightSideMenuRef.value.getSelectedPanelInfo());

    if (newValue) {
        rightSideMenuRef.value.selectPanel('agent-actions');
    }
    else if (anyPaneOpen) {
        rightSideMenuRef.value.hidePanel();
    }
});

const headerNav = computed((): NavOption[] => {
    const nav: NavOption[] = [
        {
            type: 'button',
            command: () => {
                if (window.confirm(`This will reset your entire session, clearing the notebook and removing any updates to the environment. Proceed?`))
                    beakerSession.value.session.reset();
            },
            icon: 'refresh',
            label: 'Reset Session',
        }

    ];
    if (!(beakerApp?.config?.pages) || (Object.hasOwn(beakerApp.config.pages, "notebook"))) {
        const href = "/" + (beakerApp?.config?.pages?.notebook?.default ? '' : 'notebook') + window.location.search;
        nav.push(
            {
                type: 'link',
                href: href,
                component: NotebookSvg,
                componentStyle: {
                    fill: 'currentColor',
                    stroke: 'currentColor',
                    height: '1rem',
                    width: '1rem',
                },
                label: 'Navigate to notebook view',
            }
        );
    }
    nav.push(...([
        {
            type: 'button',
            icon: (theme.mode === 'dark' ? 'sun' : 'moon'),
            command: toggleDarkMode,
            label: `Switch to ${theme.mode === 'dark' ? 'light' : 'dark'} mode.`,
        },
        {
            type: 'link',
            href: `https://jataware.github.io/beaker-kernel`,
            label: 'Beaker Documentation',
            icon: "book",
            rel: "noopener",
            target: "_blank",
        },
        {
            type: 'link',
            href: `https://github.com/jataware/beaker-kernel`,
            label: 'Check us out on Github',
            icon: "github",
            rel: "noopener",
            target: "_blank",
        }
    ] as NavOption[]));
    return nav;
});


const loadNotebook = (notebookJSON: any) => {
    beakerSession.value?.session.loadNotebook(notebookJSON);
}
const urlParams = new URLSearchParams(window.location.search);

const sessionId = urlParams.has("session") ? urlParams.get("session") : "chat_dev_session";

const props = defineProps([
    "config",
    "connectionSettings",
    "sessionName",
    "sessionId",
    "defaultKernel",
    "renderers",
]);

const renderers = [
    ...standardRendererFactories.map((factory: any) => new JupyterMimeRenderer(factory)).map(wrapJupyterRenderer),
    JSONRenderer,
    LatexRenderer,
];

const cellComponentMapping = {
    'code': BeakerCodeCell,
    'markdown': BeakerMarkdownCell,
    'query': ChatQueryCell,
    'raw': BeakerRawCell,
}

const connectionStatus = ref('connecting');


const iopubMessage = (msg) => {
    if (msg.header.msg_type === "preview") {
        contextPreviewData.value = msg.content;
    }
    else if (msg.header.msg_type === "debug_event") {
        debugLogs.value.push({
            type: msg.content.event,
            body: msg.content.body,
            timestamp: msg.header.date,
        });
    } else if (msg.header.msg_type === "chat_history") {
        chatHistory.value = msg.content;
    }
    else if (msg.header.msg_type === "context_setup_response" || msg.header.msg_type === "context_info_response") {
        var incomingIntegrations;
        if (msg.header.msg_type === "context_setup_response") {
            incomingIntegrations = msg.content.integrations;

        }
        else if (msg.header.msg_type === "context_info_response") {
            incomingIntegrations = msg.content.info.integrations;
<<<<<<< HEAD
        }
        if (incomingIntegrations === undefined) {
            incomingIntegrations = [];
        }
        integrations.value.splice(0, integrations.value.length, ...incomingIntegrations);
    }
        else if (msg.header.msg_type === "add_example") {
        const showToast = beakerInterfaceRef.value.showToast;
        const session = beakerInterfaceRef.value.getSession();
        try {
            // TODO: no handleAddExampleMessage
            showToast({
                title: 'Example Added',
                detail: `The example has been successfully added.`,
                severity: 'success',
                life: 4000
            });
        }
        catch (error) {
            showToast({
                title: 'Error',
                detail: `Unable to add example: ${error}.`,
                severity: 'error',
                life: 8000
            });
        }
    }
    else if (msg.header.msg_type === "add_integration") {
        const showToast = beakerInterfaceRef.value.showToast;
        const session = beakerInterfaceRef.value.getSession();
        const integration = msg.content.integration;
        try {
            // TODO: no handleAddIntegrationMessage
            showToast({
                title: 'Integration Added',
                detail: `The integration '${integration}' has been successfully added.`,
                severity: 'success',
                life: 4000
            });
        }
=======
        }
        if (incomingIntegrations === undefined) {
            incomingIntegrations = [];
        }
        integrations.value.splice(0, integrations.value.length, ...incomingIntegrations);
    }
        else if (msg.header.msg_type === "add_example") {
        const showToast = beakerInterfaceRef.value.showToast;
        const session = beakerInterfaceRef.value.getSession();
        try {
            handleAddExampleMessage(msg, integrations.value, session)
            showToast({
                title: 'Example Added',
                detail: `The example has been successfully added.`,
                severity: 'success',
                life: 4000
            });
        }
        catch (error) {
            showToast({
                title: 'Error',
                detail: `Unable to add example: ${error}.`,
                severity: 'error',
                life: 8000
            });
        }
    }
    else if (msg.header.msg_type === "add_integration") {
        const showToast = beakerInterfaceRef.value.showToast;
        const session = beakerInterfaceRef.value.getSession();
        const integration = msg.content.integration;
        try {
            handleAddIntegrationMessage(msg, integrations.value, session)
            showToast({
                title: 'Integration Added',
                detail: `The integration '${integration}' has been successfully added.`,
                severity: 'success',
                life: 4000
            });
        }
>>>>>>> 11bb36e7
        catch (error) {
            showToast({
                title: 'Error',
                detail: `Unable to add integration: ${error}.`,
                severity: 'error',
                life: 8000
            });
        }
    }
};

const statusChanged = (newStatus) => {
    connectionStatus.value = newStatus == 'idle' ? 'connected' : newStatus;
};

const restartSession = async () => {
    const resetFuture = beakerSession.value.session.sendBeakerMessage(
        "reset_request",
        {}
    )
    await resetFuture;
}

provide('activeQueryCell', activeQueryCell);

</script>

<style lang="scss">
.spacer {
    &.left {
        display: none;
    }
    &.right {
        display: none;
    }
}
.left-panel .left .spacer {
    display: none;
}
.sidemenu-container.left {
    min-width: 0px !important;
}
.chat-container {
    margin-left: auto;
    margin-right: auto;
    flex: 0 0 100%;
    padding-right: 1rem;
    padding-left: 1rem;
    display: flex;
    flex-direction: column;
    max-width: 1260px;
    width: 100%;
}

.chat-layout {
    display:flex;
    flex-direction: row;
    height: 100%;
}

div.code-cell-output-box {
    div.output-collapse-box {
        display: none;
    }
}

.jp-RenderedImage {
    img {
        width: 100%;
    }
}

div.footer-menu-bar {
    border-radius: 0px;
    padding-left: 0px;
}

.sidemenu-menu-selection.left {
    border-top: none;
    border-bottom: none;
    border-left: none;
}

.title {
    h4 {
        text-overflow: "clip";
        overflow: hidden;
        text-wrap: nowrap;
    }
}

div.status-container {
    min-width: 0px;
}

</style><|MERGE_RESOLUTION|>--- conflicted
+++ resolved
@@ -73,9 +73,11 @@
 
                 <SideMenuPanel
                     id="integrations" label="Integrations" icon="pi pi-database"
-                    v-if="integrations.length > 0"
+                    v-if="Object.keys(integrations).length > 0"
                 >
-                    <IntegrationPanel :integrations="integrations">
+                    <IntegrationPanel
+                        v-model="integrations"
+                    >
                     </IntegrationPanel>
                 </SideMenuPanel>
                 <SideMenuPanel
@@ -165,11 +167,6 @@
 import { JupyterMimeRenderer, type IBeakerCell } from 'beaker-kernel';
 import type { NavOption } from '../components/misc/BeakerHeader.vue';
 
-<<<<<<< HEAD
-=======
-import { handleAddExampleMessage, handleAddIntegrationMessage } from '../util/integration';
-
->>>>>>> 11bb36e7
 import { inject, ref, computed, watch, provide } from 'vue';
 import { JSONRenderer, LatexRenderer, wrapJupyterRenderer } from '../renderers';
 
@@ -182,6 +179,7 @@
 import DebugPanel from '../components/panels/DebugPanel.vue';
 import AgentActivityPane from '../components/chat-interface/AgentActivityPane.vue';
 import IntegrationPanel from '../components/panels/IntegrationPanel.vue';
+import { listIntegrations, type IntegrationMap } from '@/util/integration';
 
 const beakerInterfaceRef = ref();
 const isMaximized = ref(false);
@@ -192,7 +190,7 @@
 const rightSideMenuRef = ref();
 const contextPreviewData = ref<any>();
 const debugLogs = ref<object[]>([]);
-const integrations = ref([]);
+
 const activeQueryCell = ref<IBeakerCell | null>(null);
 const chatHistory = ref<IChatHistory>()
 
@@ -206,6 +204,11 @@
 const beakerSession = computed(() => {
     return beakerInterfaceRef?.value?.beakerSession;
 });
+
+const integrations = ref<IntegrationMap>({})
+watch(beakerSession, async () => {
+    integrations.value = await listIntegrations(sessionId);
+})
 
 const isChatEmpty = computed(() => {
     const cells = beakerSession.value?.session?.notebook?.cells ?? [];
@@ -355,106 +358,6 @@
     } else if (msg.header.msg_type === "chat_history") {
         chatHistory.value = msg.content;
     }
-    else if (msg.header.msg_type === "context_setup_response" || msg.header.msg_type === "context_info_response") {
-        var incomingIntegrations;
-        if (msg.header.msg_type === "context_setup_response") {
-            incomingIntegrations = msg.content.integrations;
-
-        }
-        else if (msg.header.msg_type === "context_info_response") {
-            incomingIntegrations = msg.content.info.integrations;
-<<<<<<< HEAD
-        }
-        if (incomingIntegrations === undefined) {
-            incomingIntegrations = [];
-        }
-        integrations.value.splice(0, integrations.value.length, ...incomingIntegrations);
-    }
-        else if (msg.header.msg_type === "add_example") {
-        const showToast = beakerInterfaceRef.value.showToast;
-        const session = beakerInterfaceRef.value.getSession();
-        try {
-            // TODO: no handleAddExampleMessage
-            showToast({
-                title: 'Example Added',
-                detail: `The example has been successfully added.`,
-                severity: 'success',
-                life: 4000
-            });
-        }
-        catch (error) {
-            showToast({
-                title: 'Error',
-                detail: `Unable to add example: ${error}.`,
-                severity: 'error',
-                life: 8000
-            });
-        }
-    }
-    else if (msg.header.msg_type === "add_integration") {
-        const showToast = beakerInterfaceRef.value.showToast;
-        const session = beakerInterfaceRef.value.getSession();
-        const integration = msg.content.integration;
-        try {
-            // TODO: no handleAddIntegrationMessage
-            showToast({
-                title: 'Integration Added',
-                detail: `The integration '${integration}' has been successfully added.`,
-                severity: 'success',
-                life: 4000
-            });
-        }
-=======
-        }
-        if (incomingIntegrations === undefined) {
-            incomingIntegrations = [];
-        }
-        integrations.value.splice(0, integrations.value.length, ...incomingIntegrations);
-    }
-        else if (msg.header.msg_type === "add_example") {
-        const showToast = beakerInterfaceRef.value.showToast;
-        const session = beakerInterfaceRef.value.getSession();
-        try {
-            handleAddExampleMessage(msg, integrations.value, session)
-            showToast({
-                title: 'Example Added',
-                detail: `The example has been successfully added.`,
-                severity: 'success',
-                life: 4000
-            });
-        }
-        catch (error) {
-            showToast({
-                title: 'Error',
-                detail: `Unable to add example: ${error}.`,
-                severity: 'error',
-                life: 8000
-            });
-        }
-    }
-    else if (msg.header.msg_type === "add_integration") {
-        const showToast = beakerInterfaceRef.value.showToast;
-        const session = beakerInterfaceRef.value.getSession();
-        const integration = msg.content.integration;
-        try {
-            handleAddIntegrationMessage(msg, integrations.value, session)
-            showToast({
-                title: 'Integration Added',
-                detail: `The integration '${integration}' has been successfully added.`,
-                severity: 'success',
-                life: 4000
-            });
-        }
->>>>>>> 11bb36e7
-        catch (error) {
-            showToast({
-                title: 'Error',
-                detail: `Unable to add integration: ${error}.`,
-                severity: 'error',
-                life: 8000
-            });
-        }
-    }
 };
 
 const statusChanged = (newStatus) => {
