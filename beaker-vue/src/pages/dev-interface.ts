--- conflicted
+++ resolved
@@ -8,11 +8,7 @@
 import { vKeybindings } from '../directives/keybindings';
 import { vAutoScroll } from '../directives/autoscroll';
 import BeakerThemePlugin from '../plugins/theme';
-<<<<<<< HEAD
-// import { vTheme } from '@/directives/theme';
-=======
 // import { vTheme } from '../directives/theme';
->>>>>>> 20f8ad06
 
 import 'primeicons/primeicons.css';
 import '../index.scss';
