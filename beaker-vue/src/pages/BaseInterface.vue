--- conflicted
+++ resolved
@@ -51,7 +51,6 @@
             <slot name="toast">
                 <Toast position="bottom-right" />
             </slot>
-<<<<<<< HEAD
             <slot name="confirmation">
                 <ConfirmDialog></ConfirmDialog>
             </slot>
@@ -73,28 +72,6 @@
                     @set-agent-model="setAgentModel"
                     @close-dialog="authDialogVisible = false"
                 />
-=======
-        </div>
-        <slot name="login-dialog">
-            <Dialog v-model:visible="authDialogVisible" modal header="OpenAI auth error" style="max-width: 45vw;">
-                <div style="margin-bottom: 1rem;">
-                    The OpenAI service requires a valid authentication key.
-                </div>
-                <div v-if="authMessage" style="margin-bottom: 1rem;">
-                    Message from service:<br/>
-                    <span style="font-style: italic;">{{ authMessage }}</span>
-                </div>
-
-                <div style="margin-bottom: 1rem;">
-                    Please provide a valid API key to continue. It will not be used for this session but will not be saved.
-                </div>
-
-                <InputGroup>
-                    <InputText type="password" v-model="authDialogEntry" placeholder="OpenAI key" @keydown.enter="setApiKey" autofocus/>
-                    <Button icon="pi pi-check" @click="setApiKey"/>
-                </InputGroup>
-
->>>>>>> a357feb7
             </Dialog>
         </slot>
     </BeakerSession>
@@ -103,10 +80,7 @@
 <script setup lang="ts">
 import { defineEmits, defineProps, ref, onMounted, provide, nextTick, onUnmounted, toRaw, defineExpose } from 'vue';
 import Dialog from 'primevue/dialog';
-<<<<<<< HEAD
 import ConfirmDialog from 'primevue/confirmdialog';
-=======
->>>>>>> a357feb7
 import BeakerSession from '../components/session/BeakerSession.vue';
 import BeakerHeader from '../components/dev-interface/BeakerHeader.vue';
 import Toast from 'primevue/toast';
@@ -115,10 +89,7 @@
 import InputText from 'primevue/inputtext';
 import InputGroup from 'primevue/inputgroup';
 import Button from 'primevue/button';
-<<<<<<< HEAD
 import ProviderSelector from '../components/misc/ProviderSelector.vue';
-=======
->>>>>>> a357feb7
 import sum from 'hash-sum';
 
 import {default as ConfigPanel, getConfigAndSchema, dropUnchangedValues, objectifyTables, tablifyObjects, saveConfig} from '../components/panels/ConfigPanel.vue';
@@ -169,10 +140,7 @@
 const authDialogEntry = ref<string>("");
 const authMessage = ref<string>("");
 const authRetryCell = ref();
-<<<<<<< HEAD
 const loginDialogRef = ref();
-=======
->>>>>>> a357feb7
 
 const contextSelectionOpen = ref(false);
 const contextProcessing = ref(false);
@@ -231,17 +199,11 @@
         authDialogVisible.value = true;
         authMessage.value = msg.content.msg;
         if (msg.cell !== undefined) {
-<<<<<<< HEAD
-            console.log(msg.cell, " is ")
-            console.log(getConfigAndSchema(beakerSession.value));
-=======
->>>>>>> a357feb7
             authRetryCell.value = msg.cell;
         }
     }
 };
 
-<<<<<<< HEAD
 const setAgentModel = async (modelConfig = null, rerunLastCommand = false) => {
     const session = beakerSession.value.session;
     const resetFuture = session.sendBeakerMessage(
@@ -250,19 +212,6 @@
     )
     await resetFuture.done;
     if (rerunLastCommand && authRetryCell.value) {
-=======
-const setApiKey = async () => {
-    const apiKey = authDialogEntry.value;
-    if (apiKey.length == 0) {
-        return;
-    }
-    const session = beakerSession.value.session;
-    await session.sendBeakerMessage("llm_set_key", {
-        api_key: apiKey
-    });
-    authDialogVisible.value = false;
-    if (authRetryCell.value) {
->>>>>>> a357feb7
         console.log(authRetryCell);
         authRetryCell.value.execute(session);
     }
