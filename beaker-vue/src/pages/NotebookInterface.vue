--- conflicted
+++ resolved
@@ -89,10 +89,7 @@
         </template>
         <template #right-panel>
             <SideMenu
-<<<<<<< HEAD
-=======
                 ref="rightSideMenuRef"
->>>>>>> 4383828e
                 position="right"
                 :show-label="true"
                 highlight="line"
@@ -101,32 +98,17 @@
                 :maximized="isMaximized"
             >
                 <SideMenuPanel label="Preview" icon="pi pi-eye" no-overflow>
-<<<<<<< HEAD
-                    <PreviewPane :previewData="contextPreviewData"/>
-                </SideMenuPanel>
-                <SideMenuPanel id="file-contents" label="Contents" icon="pi pi-file" no-overflow>
-                    <PreviewPanel
-=======
                     <PreviewPanel :previewData="contextPreviewData"/>
                 </SideMenuPanel>
                 <SideMenuPanel id="file-contents" label="Contents" icon="pi pi-file" no-overflow>
                     <FileContentsPanel
->>>>>>> 4383828e
                         :url="previewedFile?.url"
                         :mimetype="previewedFile?.mimetype"
                         v-model="previewVisible"
                     />
                 </SideMenuPanel>
-<<<<<<< HEAD
-                <SideMenuPanel id="media" label="Media" icon="pi pi-chart-bar" no-overflow>
-                    <MediaPanel />
-                </SideMenuPanel>
-                <SideMenuPanel id="kernel-state" label="State" icon="pi pi-code" no-overflow>
-                    <KernelStatePanel :data="kernelStateInfo"/>
-=======
                 <SideMenuPanel id="media" label="Media" icon="pi pi-chart-bar" no-overflow no-title>
                     <MediaPanel></MediaPanel>
->>>>>>> 4383828e
                 </SideMenuPanel>
             </SideMenu>
         </template>
@@ -170,10 +152,6 @@
 import BeakerRawCell from '../components/cell/BeakerRawCell.vue';
 import { IBeakerTheme } from '../plugins/theme';
 import MediaPanel from '../components/panels/MediaPanel.vue';
-<<<<<<< HEAD
-import KernelStatePanel from '../components/panels/KernelStatePanel.vue';
-=======
->>>>>>> 4383828e
 
 
 const beakerNotebookRef = ref<BeakerNotebookComponentType>();
@@ -233,7 +211,6 @@
 
 const contextPreviewData = ref<any>();
 
-const contextPreviewData = ref<any>();
 const kernelStateInfo = ref();
 
 type FilePreview = {
@@ -300,11 +277,6 @@
 const iopubMessage = (msg) => {
     if (msg.header.msg_type === "preview") {
         contextPreviewData.value = msg.content;
-<<<<<<< HEAD
-    } else if (msg.header.msg_type === "kernel_state_info") {
-        kernelStateInfo.value = msg.content;
-=======
->>>>>>> 4383828e
     } else if (msg.header.msg_type === "debug_event") {
         debugLogs.value.push({
             type: msg.content.event,
