--- conflicted
+++ resolved
@@ -18,18 +18,11 @@
         <div class="integration-container">
             <div class="beaker-notebook">
                 <IntegrationEditor
-<<<<<<< HEAD
                     v-model="integrations"
                     :deleteResource="deleteResourceOnSelectedIntegration"
                     :modifyResource="modifyResourceForSelectedIntegration"
                     :modifyIntegration="modifySelectedIntegration"
                     :fetchResources="fetchResourcesForSelectedIntegration"
-=======
-                    :integrations="integrations"
-                    :selected-on-load="selectedOnLoad"
-                    v-model:selected-integration="selectedIntegration"
-                    v-model:unsaved-changes="unsavedChanges"
->>>>>>> 11bb36e7
                 />
             </div>
         </div>
@@ -55,17 +48,10 @@
                 </SideMenuPanel>
                 <SideMenuPanel
                     id="integrations" label="Integrations" icon="pi pi-database"
-<<<<<<< HEAD
                 >
                     <IntegrationPanel
                         v-model="integrations.integrations"
                     ></IntegrationPanel>
-=======
-                    v-if="integrations.length > 0"
-                >
-                    <IntegrationPanel :integrations="integrations">
-                    </IntegrationPanel>
->>>>>>> 11bb36e7
                 </SideMenuPanel>
                 <SideMenuPanel
                     v-if="props.config.config_type !== 'server'"
@@ -108,20 +94,12 @@
                     icon="pi pi-list-check"
                     no-overflow
                 >
-<<<<<<< HEAD
                 <ExamplesPanel
                     v-model="integrations"
                     :disabled="!integrations.selected || integrations.selected === 'new'"
                     :deleteResource="deleteResourceOnSelectedIntegration"
                     :modifyResource="modifyResourceForSelectedIntegration"
                 />
-=======
-                    <ExamplesPanel
-                        v-model="selectedIntegration"
-                        :disabled="!selectedIntegration"
-                        @onchange="unsavedChanges = true"
-                    />
->>>>>>> 11bb36e7
                 </SideMenuPanel>
                 <SideMenuPanel id="kernel-logs" label="Logs" icon="pi pi-list" position="bottom">
                     <DebugPanel :entries="debugLogs" @clear-logs="debugLogs.splice(0, debugLogs.length)" v-autoscroll />
@@ -153,10 +131,7 @@
 
 import IntegrationEditor from '../components/misc/IntegrationEditor.vue';
 import IntegrationPanel from '../components/panels/IntegrationPanel.vue';
-<<<<<<< HEAD
 import { listResources, listIntegrations, type IntegrationInterfaceState, type IntegrationResourceMap, updateResource, addResource, updateIntegration, addIntegration, deleteResource } from '@/util/integration';
-=======
->>>>>>> 11bb36e7
 import ExamplesPanel from '../components/panels/ExamplesPanel.vue';
 
 const beakerNotebookRef = ref<BeakerNotebookComponentType>();
@@ -202,10 +177,6 @@
 
 const contextPreviewData = ref<any>();
 const kernelStateInfo = ref();
-<<<<<<< HEAD
-=======
-const integrations = ref([]);
->>>>>>> 11bb36e7
 
 const hasOpenedPanelOnce = ref(false);
 
@@ -385,33 +356,6 @@
             timestamp: msg.header.date,
         });
     }
-<<<<<<< HEAD
-=======
-    else if (msg.header.msg_type === "context_setup_response" || msg.header.msg_type === "context_info_response") {
-        var incomingIntegrations;
-        if (msg.header.msg_type === "context_setup_response") {
-            incomingIntegrations = msg.content.integrations;
-
-        }
-        else if (msg.header.msg_type === "context_info_response") {
-            incomingIntegrations = msg.content.info.integrations;
-        }
-        if (incomingIntegrations === undefined) {
-            incomingIntegrations = [];
-        }
-        integrations.value.splice(0, integrations.value.length, ...incomingIntegrations);
-
-        // rather than onMounted, we fire once we get the message that sets integrations, and hence
-        // creates/populates the panel
-        if (!hasOpenedPanelOnce.value) {
-            nextTick(() => sideMenuRef.value.selectPanel('integrations'));
-            nextTick(() => rightSideMenuRef.value.selectPanel('examples'));
-            (document.querySelector("div.sidemenu.right") as HTMLElement).style.width = '36vi';
-            (document.querySelector("div.sidemenu.left") as HTMLElement).style.width = '25vi';
-            hasOpenedPanelOnce.value = true;
-        }
-    }
->>>>>>> 11bb36e7
 };
 
 const anyMessage = (msg, direction) => {
