<template>
    <BeakerNotebook :session="beakerSession" :connectionStatus="connectionStatus" />
</template>

<script setup lang="ts">
<<<<<<< HEAD
import { reactive, ref } from 'vue';
=======
import { reactive, onBeforeMount } from 'vue';
>>>>>>> 1d976dfb
import { BeakerSession } from 'beaker-kernel';
import BeakerNotebook from './components/BeakerNotebook.vue';

// TODO: Move the config outside this file. Fetch from environment?
const settings = {
    baseUrl: "http://localhost:8080",
    appUrl: "http://localhost:8080",
    wsUrl: "ws://localhost:8080",
    token: "89f73481102c46c0bc13b2998f9a4fce",
};
//
const rawSession = new BeakerSession(
  {
    settings: settings,
    name: "MyKernel",
    kernelName: "beaker_kernel",
    sessionId: "dev_session",
  }
);

const connectionStatus = ref('connecting');


rawSession.sessionReady.then(() => {

    setTimeout(() => {
      connectionStatus.value = 'connected';
    }, 400);

    rawSession.session.iopubMessage.connect((session, msg) => {

        if (msg.header.msg_type === "code_cell") {
            connectionStatus.value = 'busy';
            beakerSession.addCodeCell(msg.content.code);

            setTimeout(() => {
              connectionStatus.value = 'connected';
            }, 1000);
        }

    })
    beakerSession.addCodeCell("import pandas as pd\ndf = pd.DataFrame([[1,2,3,4,5,6.7], [2,3,4,5,6,7,8]])\ndf.plot()")
    // beakerSession.addCodeCell("import pandas as pd\ndf = pd.DataFrame([[1,2,3,4,5,6.7], [2,3,4,5,6,7,8]])\ndf.plot()")
    // beakerSession.addCodeCell("import pandas as pd\ndf = pd.DataFrame([[1,2,3,4,5,6.7], [2,3,4,5,6,7,8]])\ndf.plot()")
    // beakerSession.addCodeCell("import pandas as pd\ndf = pd.DataFrame([[1,2,3,4,5,6.7], [2,3,4,5,6,7,8]])\ndf.plot()")
    // beakerSession.addCodeCell("import pandas as pd\ndf = pd.DataFrame([[1,2,3,4,5,6.7], [2,3,4,5,6,7,8]])\ndf.plot()")

});

onBeforeMount(() => {
  document.title = "Beaker Development Interface"
});

const beakerSession = reactive(rawSession);


</script>

<style lang="scss">
#app {
  margin: 0;
  padding: 0;
  overflow: hidden;
}
</style><|MERGE_RESOLUTION|>--- conflicted
+++ resolved
@@ -3,11 +3,7 @@
 </template>
 
 <script setup lang="ts">
-<<<<<<< HEAD
-import { reactive, ref } from 'vue';
-=======
-import { reactive, onBeforeMount } from 'vue';
->>>>>>> 1d976dfb
+import { reactive, ref, onBeforeMount } from 'vue';
 import { BeakerSession } from 'beaker-kernel';
 import BeakerNotebook from './components/BeakerNotebook.vue';
 
