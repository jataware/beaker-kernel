--- conflicted
+++ resolved
@@ -1,80 +1,4 @@
 <template>
-<<<<<<< HEAD
-    <div class="preview-container-pre">
-        <div 
-            class="preview-draggable" 
-            :style="`width: ${dragWidth}px;`"
-            @mousedown.left.prevent="hookResize()"
-        />
-        <div 
-            class="preview-container-main"
-                :style="`max-width: calc(100% - ${dragWidth}px);`"
-        >   
-            <div class="preview-standard-toolbar" v-if="!mimetypeConfig[mime]?.overridesToolbar">
-                <Toolbar>
-                    <template #center>
-                        <span>{{ shortname }}</span>
-                    </template>
-                    <template #end>
-                        <Button 
-                            v-if="mimetypeConfig[mime]?.hasRawToggle"
-                            class="preview-raw" 
-                            @click="isRaw = !isRaw"
-                            :label="!isRaw ? 'Raw View' : 'Rich View'"
-                        />
-                    </template>
-                </Toolbar>
-            </div>
-            <div class="preview-under-toolbar">
-                <div v-if="showPreviewInterrupt && contents.isLoading">
-                    <Button 
-                        class="preview-cancel" 
-                        @click="previewAborter.abort()"
-                        severity="danger"
-                        label="Cancel Preview"
-                    />
-                    <span>File is {{ contents.contentLength / 1000000 }} MB</span>
-                </div>
-                <div class="preview-payload"
-                    v-if="!contents.isLoading"
-                >
-                    <div class="pdf-preview" v-if="mimeCategory(mime) === 'pdf'">
-                        <PDFPreview ref="pdfPreviewRef" :url="url"/>
-                    </div>
-                    <div class="text-preview" v-if="mimeCategory(mime) === 'plaintext'">
-                        <CodeEditor 
-                            :readonly="true"
-                            display-mode="dark"
-                            :modelValue="contentsWrapper"
-                            ref="codeEditorRef"
-                            placeholder="Loading..."
-                            :language="mime === 'text/x-python' ? 'python' : undefined"
-                        />
-                    </div>
-                    <div class="image-preview" v-if="mimeCategory(mime) === 'image'">
-                        <img :src="url"/>
-                    </div>
-                    <div class="csv-preview" v-if="
-                        ['csv', 'tsv', 'excel'].includes(mimeCategory(mime))
-                    ">
-                        <BeakerMimeBundle 
-                            v-if="(!isRaw && !contents.isLoading)"
-                            :mimeBundle="{[mime]: contentsWrapper}"
-                        />
-                        <CodeEditor 
-                            v-if="isRaw"
-                            :readonly="true"
-                            display-mode="dark"
-                            :modelValue="contentsWrapper"
-                            ref="codeEditorRef"
-                            placeholder="Loading..."
-                        />
-                    </div>
-                </div>
-            </div>
-        </div>
-    </div>
-=======
     <Accordion
         v-if="props.previewData"
         multiple
@@ -106,22 +30,8 @@
         </AccordionTab>
     </Accordion>
     <div v-else>No preview yet</div>
->>>>>>> 4383828e
 </template>
 
-<<<<<<< HEAD
-import PDFPreview from "../render/pdf/PDFPreview.vue";
-import Toolbar from "primevue/toolbar";
-import Button from "primevue/button";
-import CodeEditor from "../misc/CodeEditor.vue";
-import BeakerMimeBundle from "../render/BeakerMimeBundle.vue";
-
-const codeEditorRef = ref();
-const pdfPreviewRef = ref();
-
-// dynamically updates with result of async watch
-const fallbackMime = ref("");
-=======
 <script lang="ts" setup>
 import { defineProps } from "vue";
 import Accordion from 'primevue/accordion';
@@ -133,7 +43,6 @@
     previewData: {[key: string]: {[key: string]: {[key: string]: any}}}
 }>();
 </script>
->>>>>>> 4383828e
 
 
 <style lang="scss">
@@ -157,77 +66,6 @@
 .p-selectbutton .p-button.p-highlight::before {
     box-shadow: 0px 1px 2px 0px rgba(0, 0, 0, 0.02), 0px 1px 2px 0px rgba(0, 0, 0, 0.04);
 }
-<<<<<<< HEAD
-const contents = ref<PreviewContents>({
-    isLoading: false,
-    contentLength: -1,
-});
-// should be in sync with isLoading, with false->true state change delayed by 500ms
-// (500ms being a dummy value for "when would a user want to interrupt a preview operation")
-const showPreviewInterrupt = ref(false);
-const previewInterruptTime = 500;
-
-const decoder = new TextDecoder()
-
-// drag bar width in px
-const dragWidth = ref(5);
-// default pdfjs canvas plus dragbar size
-const width = ref(614 + dragWidth.value);
-const minWidth = 260;
-
-const props = defineProps([
-    'url', 
-    'mimetype'
-])
-
-const mime = computed(() => props.mimetype ?? fallbackMime.value ?? '')
-
-const previewAborter = ref<AbortController>();
-
-// contents as what is most useful by guessing at typing 
-let contentsWrapper = computed(() => {
-    const data = contents.value?.contents;
-    const category = mimeCategory(mime.value)
-    if (category === 'image' || category === 'pdf') {
-        return "<loaded elsewhere via url>";
-    }
-    if (!data) {
-        return "";
-    }
-    // even if data exists, handle 0-byte files.
-    if (data.length === 0) {
-        return "<file is 0 bytes>"
-    }
-
-    // sheetJS can injest Uint8Array without decoding or re-encoding
-    if (category === 'excel') {
-        return data
-    }
-
-    // default to handling as UTF8 (csv, tsv, plaintext, octet)
-    return decoder.decode(data)
-});
-
-// not sure why manually refreshing this matters with reactive refs:
-// {{ contentsWrapper }} updates live, as a model of codemirror it doesn't.
-watch(() => [contentsWrapper.value], (current, old) => {
-    if (codeEditorRef.value) {
-        codeEditorRef.value.model = current[0];
-    }
-})
-
-const shortname = computed(() => {
-    const parts = props.url?.split('/');
-    if (parts === undefined) {
-        return 'No file selected.'
-    }
-    return parts.length > 0 ? parts[parts.length - 1] : "";
-});
-
-const getInfoFromURL = async (url: string): Promise<string[]> => {
-    const response = await fetch(url, {method: 'HEAD'})
-    return ['Content-Type', 'Content-Length'].map((key) => response.headers.get(key))
-=======
 
 .p-selectbutton .p-button {
     background: var(--gray-300);
@@ -236,7 +74,6 @@
     transition: background-color 0.2s, color 0.2s, border-color 0.2s, box-shadow 0.2s, outline-color 0.2s;
     height: 2rem;
     font-size: 0.75rem;
->>>>>>> 4383828e
 }
 
 .preview-image {
