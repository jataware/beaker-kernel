<template>
    <div class="integrations-panel">
        <div class="integration-header">
            <InputGroup>
                <InputGroupAddon>
                    <i class="pi pi-search"></i>
                </InputGroupAddon>
                <InputText placeholder="Search Integrations..." v-model="searchText">
                </InputText>
                <Button
                    v-if="searchText !== undefined && searchText !== ''"
                    icon="pi pi-times"
                    severity="danger"
                    @click="() => {searchText = undefined}"
                    v-tooltip="'Clear Search'"
                />
            </InputGroup>
            <div
                style="
                    display: flex;
                    flex-direction: column;
                    padding-top: 0.25rem;
                    padding-bottom: 0.25rem;
                    gap: 0.5rem;
                    width: 100%;
            ">
                <RouterLink
                    :to="`/integrations?selected=new${sessionIdParam}`"
                    aria-label="Edit {{ integration?.name }} "
                >
                    <Button
                        style="height: 32px"
                        icon="pi pi-plus"
                        label="Add New Integration"
                    />
                </RouterLink>
            </div>
            <div
                style="
                    display: flex;
                    flex-direction: column;
                    padding-top: 0.25rem;
                    padding-bottom: 0.25rem;
                    gap: 0.5rem;
                    width: 100%;
            ">
                <div>
                    <i>{{ allIntegrations.length }} integrations available:</i>
                </div>
            </div>
        </div>
        <div class="integration-list">
            <div
                class="integration-provider"
            >
<<<<<<< HEAD
                <Card
                    :pt = "{
                        root: {
                            style:
                                'transition: background-color 150ms linear;' +
                                (hoveredIntegration === index
                                    ? 'background-color: var(--p-surface-100); cursor: pointer;'
                                    : '')
                        }
                    }"
                    @click="expandedIntegration = (expandedIntegration === index) ? undefined : index; "
=======
                <div
                    class="integration-card"
                    v-for="integration in processIntegrations(Object.values(integrations))"
                    :key="integration?.name"
                    @mouseleave="hoveredIntegration = undefined"
                    @mouseenter="hoveredIntegration = integration.uuid"
>>>>>>> a1fef58f
                >
                    <Card
                        :pt = "{
                            root: {
                                style:
                                    'transition: background-color 150ms linear;' +
                                    (hoveredIntegration === integration.uuid
                                        ? 'background-color: var(--p-surface-c); cursor: pointer;'
                                        : '')
                            }
                        }"
                        @click="expandedIntegration = (expandedIntegration === integration.uuid)
                            ? undefined
                            : integration.uuid;
                        "
                    >
                        <template #title>
                            <div class="integration-card-title">
                                <span class="integration-card-title-text">
                                    {{ integration?.name }}
                                </span>

                                <span v-if="expandedIntegration === integration.uuid">
                                    <RouterLink
                                        :to="`/integrations?selected=${integration?.uuid}${sessionIdParam}`"
                                        aria-label="Edit {{ integration?.name }} "
                                    >
                                        <Button
                                            v-if="getIntegrationProviderType(integration) === 'adhoc'"
                                            style="
                                                width: fit-content;
                                                height: 32px;
                                                margin-right: 0.5rem;
                                            "
                                            icon="pi pi-pencil"
                                            label="Edit"
                                        />
                                    </RouterLink>
                                </span>
                            </div>
                        </template>
                        <template #content v-if="expandedIntegration === integration.uuid">
                            <div
                                class="integration-main-content"
                                style="overflow: hidden;"
                                v-html="integration.description"
                            >
                            </div>
                        </template>
                    </Card>
                </div>
            </div>
        </div>
    </div>
</template>

<script lang="ts" setup>
import { ref, computed, watch, inject } from "vue";
import Button from "primevue/button";
import InputGroup from "primevue/inputgroup";
import InputGroupAddon from "primevue/inputgroupaddon";
import InputText from "primevue/inputtext";
import Card from "primevue/card";
import { marked } from "marked";
import { type BeakerSessionComponentType } from "../session/BeakerSession.vue";
import { type IntegrationMap, type Integration, type IntegrationProviders, listIntegrations, getIntegrationProviderType } from "@/util/integration";
import { RouterLink } from "vue-router";

const searchText = ref(undefined);

// TODO: change to props
const integrations = defineModel<IntegrationMap>()

const urlParams = new URLSearchParams(window.location.search);
const sessionIdParam = urlParams.has("session") ? `&session=${urlParams.get("session")}` : "";

const beakerSession = inject<BeakerSessionComponentType>("beakerSession");

const sortIntegrations = (integrations: Integration[]) =>
    integrations.toSorted((a, b) => a?.name.localeCompare(b?.name))

const filterIntegrations = (integrations: Integration[]) =>
    integrations.filter(integration =>
        (searchText?.value === undefined)
        || integration?.name?.toLowerCase()?.includes(searchText?.value?.toLowerCase()))

const renderIntegrations = (integrations: Integration[]) =>
    integrations.map(integration =>
        ({...integration, description: marked.parse(integration?.description ?? "") as string}))

const processIntegrations = (integrations: Integration[]) =>
    renderIntegrations(filterIntegrations(sortIntegrations(integrations)))

// const relevantProviders = (providers: IntegrationProviders): IntegrationProviders =>
//     Object.keys(providers)
//         .filter((name) => processIntegrations(providers[name].integrations).length >= 1)
//         .reduce((result, key) => (result[key] = providers[key], result), {})

const allIntegrations = computed<Integration[]>(() => Object.values(integrations.value))

const expandedIntegration = ref<string|undefined>(undefined);
const hoveredIntegration = ref<string|undefined>(undefined);

watch(searchText, () => {
    const filtered = filterIntegrations(allIntegrations.value);
    if (filtered.length === 1) {
        expandedIntegration.value = filtered[0].slug;
        return;
    }
    expandedIntegration.value = undefined;
})

</script>

<style lang="scss">
.integrations-panel {
    width: 100%;
    height: 100%;
    display: flex;
    flex-direction: column;
    padding-left: 0.25rem;
    padding-right: 0.25rem;
    gap: 0.5rem;
    div.p-card .p-card-content {
        padding: 0;
    }
    div.p-card .p-card-title {
        margin-bottom: 0;
    }
    div.p-card-body {
        padding: 0.75rem 0.75rem;
    }
}

.integration-header {
    display: flex;
    flex-direction: column;
    gap: 0.5rem;
}

.integration-list {
    display: flex;
    flex-direction: column;
    gap: 0.5rem;
    overflow: auto;
    padding: 0.2rem;
}

.integration-provider {
    display: flex;
    flex-direction: column;
    gap: 0.5rem;
    padding: 0rem;
}

.integration-card-title {
    display: flex;
    flex-direction: row;
    .integration-show-more {
        aspect-ratio: 1/1;
    }
    .integration-card-title-text {
        flex: 1 1;
        font-size: 1rem;
        font-weight: 500;
        margin: auto;
    }
}

.clickable-table-of-contents {
    &:hover, *:hover { cursor: pointer; color: var(--p-surface-h) }
    &:active, *:active { cursor: pointer; color: var(--p-surface-i) }
    * { margin-right: 0.2rem; }
}

// for inner h1 being larger than header; rescale to make sensible whitespace
.integration-main-content {
    margin-top: 0.5rem;
    h1 { font-size: 1.25rem; margin-bottom: 1rem;   }
    h2 { font-size: 1.2rem;  margin-bottom: 0.8rem; }
    h3 { font-size: 1.15rem; margin-bottom: 0.8rem; }
    h4 { font-size: 1.1rem;  margin-bottom: 0.8rem; }
    h5 { font-size: 1.05rem; margin-bottom: 0.8rem; }
    h6 { font-size: 1.0rem;  margin-bottom: 0.8rem; }
    p, ul, li { margin-bottom: 0.8rem; margin-top: 0rem; }
    h1, h2, h3, h4, h5, h6 {
        margin-top: 0.25rem;
    }
    > *:nth-child(1) {
        margin-top: 0rem;
    }

}
</style><|MERGE_RESOLUTION|>--- conflicted
+++ resolved
@@ -53,26 +53,12 @@
             <div
                 class="integration-provider"
             >
-<<<<<<< HEAD
-                <Card
-                    :pt = "{
-                        root: {
-                            style:
-                                'transition: background-color 150ms linear;' +
-                                (hoveredIntegration === index
-                                    ? 'background-color: var(--p-surface-100); cursor: pointer;'
-                                    : '')
-                        }
-                    }"
-                    @click="expandedIntegration = (expandedIntegration === index) ? undefined : index; "
-=======
                 <div
                     class="integration-card"
                     v-for="integration in processIntegrations(Object.values(integrations))"
                     :key="integration?.name"
                     @mouseleave="hoveredIntegration = undefined"
                     @mouseenter="hoveredIntegration = integration.uuid"
->>>>>>> a1fef58f
                 >
                     <Card
                         :pt = "{
@@ -80,7 +66,7 @@
                                 style:
                                     'transition: background-color 150ms linear;' +
                                     (hoveredIntegration === integration.uuid
-                                        ? 'background-color: var(--p-surface-c); cursor: pointer;'
+                                        ? 'background-color: var(--p-surface-100); cursor: pointer;'
                                         : '')
                             }
                         }"
