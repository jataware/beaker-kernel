--- conflicted
+++ resolved
@@ -41,39 +41,8 @@
                     gap: 0.5rem;
                     width: 100%;
             ">
-<<<<<<< HEAD
                 <div>
                     <i>{{ datasources.length }} integrations available:</i>
-=======
-                <div
-                    class="clickable-table-of-contents"
-                    @click="showTableOfContents = !showTableOfContents"
-                >
-                    <i
-                        :class="`pi ${showTableOfContents ? 'pi-chevron-down' : 'pi-chevron-right'}`"
-                        style="margin-right: 0.2rem;"
-                    >
-                    </i>
-                    <i>{{ datasources.length }} integrations loaded:</i>
-                    <span>{{ showTableOfContents ? 'Hide Names' : 'Show Names' }}</span>
-                </div>
-                <div
-                    v-if="showTableOfContents"
-                    style="
-                        border-radius: var(--p-surface-border-radius);
-                        border: 1px solid var(--p-surface-d);
-                        padding: 0.25rem;
-                        width: 100%;
-                        height: 12rem;
-                        overflow-y: auto;
-                    "
-                >
-                    <ul>
-                        <li v-for="datasource in sortedDatasources" :key="datasource?.name">
-                            {{ datasource?.name }}
-                        </li>
-                    </ul>
->>>>>>> 4e28dc19
                 </div>
             </div>
         </div>
