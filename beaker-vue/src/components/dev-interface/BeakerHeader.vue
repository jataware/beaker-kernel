<template>
    <Toolbar class="toolbar">
        <template #start>
            <div class="status-bar">
                <i class="pi pi-circle-fill" :style="`font-size: inherit; color: var(--${connectionColor});`" />
                {{ statusLabel }}
            </div>
            <Button
                outlined
                size="small"
                icon="pi pi-angle-down"
                iconPos="right"
                class="connection-button"
                @click="selectKernel"
                :label="beakerSession.activeContext?.slug"
                :loading="!(beakerSession.activeContext?.slug)"
            />
        </template>

        <template #center>
            <div class="logo">
                <h4>
                    Beaker <span class="longer-title">Development Interface</span>
                </h4>
            </div>
        </template>

        <template #end>
            <nav>
                <Button
                    text
                    @click="toggleDarkMode"
                    style="margin: 0; color: var(--gray-500);"
                    :icon="themeIcon"
                />
                <a
                    href="https://jataware.github.io/beaker-kernel"
                    rel="noopener"
                    target="_blank"
                >
                    <Button
                        text
                        style="margin: 0; color: var(--gray-500);"
                        aria-label="Beaker Documentation"
                        icon="pi pi-book"
                    />
                </a>
                <a
                    href="https://github.com/jataware/beaker-kernel"
                    rel="noopener"
                    target="_blank"
                >
                    <Button
                        text
                        style="margin: 0; color: var(--gray-500);"
                        aria-label="Github Repository Link Icon"
                        icon="pi pi-github"
                    />
                </a>
            </nav>
        </template>
    </Toolbar>
</template>

<script setup lang="ts">
import { defineProps, defineEmits, computed, inject } from "vue";
import Toolbar from 'primevue/toolbar';
import Button from 'primevue/button';
<<<<<<< HEAD
import { BeakerSessionComponentType } from '../session/BeakerSession.vue';
=======
import { capitalize } from '../../util';
import { BeakerSessionComponentType } from '../session/BeakerSession.vue';
import { IBeakerTheme } from '../../plugins/theme';
>>>>>>> 20f8ad06

// TODO too many granular props- use a slot instead?
const props = defineProps([
    "kernel"
]);

const emit = defineEmits(["selectKernel"]);

const { theme, toggleDarkMode } = inject<IBeakerTheme>('theme');
const beakerSession = inject<BeakerSessionComponentType>("beakerSession");

function selectKernel() {
    emit('selectKernel');
}

const themeIcon = computed(() => {
    return `pi pi-${theme.mode === 'dark' ? 'sun' : 'moon'}`;
});

const statusLabels = {
    unknown: 'Unknown',
    starting: 'Starting',
    idle: 'Ready',
    busy: 'Busy',
    terminating: 'Terminating',
    restarting: 'Restarting',
    autorestarting: 'Autorestarting',
    dead: 'Dead',
    // This extends kernel status for now.
    connected: 'Connected',
    connecting: 'Connecting'
}

const statusColors = {
    connected: 'green-300',
    idle: 'green-400',
    connecting: 'green-200',
    busy: 'orange-400',
};

const statusLabel = computed(() => {
    return statusLabels[beakerSession.status] || "unknown";

});

const connectionColor = computed(() => {
    // return connectionStatusColorMap[beakerSession.status];
    return statusColors[beakerSession.status] || "grey-200"
});

</script>

<style lang="scss">

.toolbar {
    width: 100%;
    padding: 0.5rem 1rem;

    &.p-toolbar {
        flex-wrap: nowrap;
    }
    .p-toolbar-group-end {
        margin-left: -0.5rem;
    }

    .logo {
        font-size: 1.5rem;
        padding: 0 0.5rem;
        h4 {
            font-size: 1.8rem;
            margin: 0;
            padding: 0;
            font-weight: 500;
            color: var(--gray-500);

            @media(max-width: 885px) {
                .longer-title {
                    display: none;
                }
            }
        }
    }

}

.status-bar {
    display: flex;
    line-height: inherit;
    align-items: center;
    color: var(--text-color);
    width: 8rem;
    & > i {
        margin-right: 0.5rem;
    }
}

.connection-button {
    color: var(--surface-500);
}

</style><|MERGE_RESOLUTION|>--- conflicted
+++ resolved
@@ -66,13 +66,8 @@
 import { defineProps, defineEmits, computed, inject } from "vue";
 import Toolbar from 'primevue/toolbar';
 import Button from 'primevue/button';
-<<<<<<< HEAD
-import { BeakerSessionComponentType } from '../session/BeakerSession.vue';
-=======
-import { capitalize } from '../../util';
 import { BeakerSessionComponentType } from '../session/BeakerSession.vue';
 import { IBeakerTheme } from '../../plugins/theme';
->>>>>>> 20f8ad06
 
 // TODO too many granular props- use a slot instead?
 const props = defineProps([
