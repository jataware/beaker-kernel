--- conflicted
+++ resolved
@@ -61,11 +61,8 @@
 <script setup lang="ts">
 import { ref, defineEmits, computed, inject } from "vue";
 import Tree from 'primevue/tree';
-<<<<<<< HEAD
-=======
 import { TreeNode } from 'primevue/treenode';
 import { emitError } from "vue-json-pretty/types/utils";
->>>>>>> 20f8ad06
 import { BeakerSessionComponentType } from '../session/BeakerSession.vue';
 
 const contextPanelOpen = ref(true);
