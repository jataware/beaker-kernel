--- conflicted
+++ resolved
@@ -47,11 +47,7 @@
 </template>
 
 <script setup lang="tsx">
-<<<<<<< HEAD
-import { ref, watch, computed, getCurrentInstance, useSlots, isVNode, nextTick, onUnmounted, onMounted, onBeforeMount } from "vue";
-=======
-import { ref, defineProps, defineExpose, watch, computed, defineEmits, getCurrentInstance, useSlots, isVNode, nextTick, withDefaults, onUnmounted, onMounted } from "vue";
->>>>>>> 32fa5668
+import { ref, watch, computed, getCurrentInstance, useSlots, isVNode, nextTick, onUnmounted, onMounted } from "vue";
 import { type VNode } from "vue";
 
 import Button from 'primevue/button';
