<template>
    <div class="sidemenu-container" :class="[position]">
        <div class="sidemenu" :class="[position, (minimizeIndicator ? 'minimize' : undefined)]" :style="containerStyle" ref="panelRef">
            <div class="sidemenu-menu-selection" :class="[position]" ref="menuRef">
                <div
                    v-for="buttonPosition in ['top', 'middle', 'bottom']"
                    :key="buttonPosition"
                    :position="buttonPosition"
                    :class="['button-panel', `${buttonPosition}-buttons`]"
                >
                    <Button
                        v-for="{panel, idx} in panelsByPosition[buttonPosition]" :key="`button-${buttonPosition}-${idx}`"
                        :class="[
                            'menu-button',
                            props.highlight,
                            props.position,
                            (selectedTabIndex === idx ? 'selected' : undefined),
                            (props.showLabel ? 'show-label' : undefined),
                        ]"
                        :icon="panel.props?.icon"
                        :label="props.showLabel ? panel.props.label : undefined"
                        icon-pos="top"
                        @click="handleButtonClick(idx)"
                        v-tooltip:[toolTipArgs]="props.showTooltip ? panel.props.label : undefined"
                        text
                    ></Button>
                </div>
            </div>
            <div v-show="expanded" role="menu" class="sidemenu-panel-container">
                <component
                    v-for="(panel, index) in panels"
                    :key="`panel-${index}`"
                    :is="panel"
                    v-show="selectedTabIndex === index"
                    :selected="selectedTabIndex === index"
                />
            </div>
            <div v-if="expanded && !staticSize"
                class="sidemenu-gutter"
                @mousedown.prevent="startDragHandle"
                ref="gutterRef"
            >
                <div v-if="!staticSize" class="sidemenu-gutter-handle"></div>
            </div>
        </div>
    </div>
</template>

<script setup lang="tsx">
import { ref, watch, computed, getCurrentInstance, useSlots, isVNode, nextTick, onUnmounted, onMounted } from "vue";
import { type VNode } from "vue";

import Button from 'primevue/button';
import SideMenuPanel from "./SideMenuPanel.vue";

export type MenuPosition = "right" | "left";
export type HighlightType = "full" | "shadow" | "line";

interface SideMenuProps {
    style?: {[key: string]: string};
    expanded?: boolean,
    position?: MenuPosition;
    highlight?: HighlightType;
    showLabel?: boolean;
    showTooltip?: boolean;
    staticSize?: boolean;
    initialWidth?: string;
    resizable?: boolean;
    maximized?: boolean;
}

const props = withDefaults(defineProps<SideMenuProps>(), {
    style: () => {return {}},
    expanded: true,
    highlight: "full",
    position: "right",
    showLabel: false,
    showTooltip: true,
    staticSize: false,
    initialWidth: '100%',
    resizable: true,
    maximized: false,
});

const emit = defineEmits([
    "panel-hide",
    "panel-show",
    "resize",
]);

const AUTO_CLOSE_MARGIN = 50;
const MINIMIZE_INDICATION_WIDTH = 8;

const slots = useSlots();

const selectedTabIndex = ref<number|null>(props.expanded ? 0 : null);
const panelWidth = ref<number|null>(null);
const listeners = ref({
    move: null,
    end: null,
});
const dragStartPos = ref<number|null>(null);
const dragStartWidth = ref<number|null>(null);
const dragDistance = ref<number|null>(null);
const panelRef = ref(null);
const menuRef = ref(null);
const gutterRef = ref(null);
const minimizeIndicator = ref<boolean>(false);
const resizeObserver = ref<ResizeObserver>();
const resizeHistory = ref<DOMRectReadOnly>();
const instance = getCurrentInstance();

let minWidth: number;
let menuWidth: number;
let closedWidth: number;

const expanded = computed(() => {
    return selectedTabIndex.value !== null;
});

const panels = computed(() => {
    const slotPanels = slots.default().filter((item) => {
        return (isVNode(item) && item.type === SideMenuPanel);
    });
    return slotPanels;
})

const panelsByPosition = computed(() => {
    const result: {[key: string]: {panel: VNode; idx: number}[]} = {
        top: [],
        middle: [],
        bottom: [],
    }
    panels.value?.forEach((panel, idx) => {
        const panelPos = panel.props.position || "top";
        result[panelPos].push({panel, idx});
    });
    return result;
});

const containerStyle = computed(() => {
    if (expanded.value) {
        let width: string;
        if (panelWidth.value !== null) {
            width = `${panelWidth.value}px`;
        }
        else if (props.maximized) {
            width = props.initialWidth;
        }
        else {
            const currWidth = (instance?.vnode?.el as HTMLDivElement)?.clientWidth;
            if (currWidth) {
                width = `${currWidth}px`;
            }
            else {
                width = props.initialWidth;
            }
        }
        return {
            ...props.style,
            width: width,
        };
    }
    else {
        return {
            ...props.style,
        };
    }
});

watch(expanded, () => {
    nextTick(() => {
        const offsetParent = instance.vnode.el.offsetParent;
        const backoff = offsetParent.scrollWidth - offsetParent.offsetWidth;
        if (backoff > 0) {
            panelWidth.value -= backoff;
        }
    });
});

const toolTipArgs = computed(() => {
    return {position: ({left: "right", right: "left"}[props.position])};
});

const startDragHandle = (evt: MouseEvent) => {
    if (listeners.value.move !== null) {
        try {
            document.removeEventListener("mousemove", listeners.value.move);
        }
        catch (e) {null}
        listeners.value.move = null;
    }
    if (listeners.value.end !== null) {
        try {
            document.removeEventListener("mouseup", listeners.value.end);
        }
        catch (e) {null}
        listeners.value.end = null;
    }
    listeners.value.move = document.addEventListener("mousemove", moveDragHandle);
    listeners.value.end = document.addEventListener("mouseup", endDragHandle);

    dragStartPos.value = evt.x;
    dragStartWidth.value = panelWidth.value || panelRef.value.clientWidth;
    menuWidth = menuRef.value.clientWidth;
    closedWidth = menuWidth + MINIMIZE_INDICATION_WIDTH;
    minWidth = menuWidth + AUTO_CLOSE_MARGIN;
};

const moveDragHandle = (evt: MouseEvent) => {
    let width: number;
    let resize = true;
    dragDistance.value = evt.x - dragStartPos.value;
    if (props.position === "left") {
        width = dragStartWidth.value + dragDistance.value;
    }
    else {
        width = dragStartWidth.value - dragDistance.value;
    }
    if (width <= minWidth) {
        resize = false;
        // Will be minimizing
        if (panelWidth.value != closedWidth) {
            resize = true;
            width = closedWidth;
            minimizeIndicator.value = true;
        }
    }
    else {
        minimizeIndicator.value = false;
    }

    if (resize) {
        panelWidth.value = width;
    }

    nextTick(() => {
        const offsetParent = instance.vnode.el.offsetParent;
        const backoff = offsetParent.scrollWidth - offsetParent.offsetWidth;
        if (backoff > 0) {
            panelWidth.value -= backoff;
        }
    });
}

const endDragHandle = (evt: MouseEvent) => {
    document.removeEventListener("mousemove", moveDragHandle);
    document.removeEventListener("mouseup", endDragHandle);
    // Normalize position to closes full pixel. Prevent display errors for partial pixel sizes.
    panelWidth.value = Math.round(panelWidth.value);
    // If dragged closed, assume they want the panel to be hidden
    if (panelWidth.value <= minWidth) {
        selectedTabIndex.value = null;
        panelWidth.value = null;
    }
    dragStartPos.value = null;
    dragDistance.value = null;
    minimizeIndicator.value = false;

};

const handleButtonClick = (index: number) => {
    if (selectedTabIndex.value !== index) {
        selectedTabIndex.value = index;
        emit("panel-show");
    }
    else {
        selectedTabIndex.value = null;
        emit("panel-hide");
    }
}

const isPanelSelected = (index: number) => {
    return Boolean(
        selectedTabIndex.value !== null &&
        selectedTabIndex.value === index
    );
}

const hidePanel = () => {
    selectedTabIndex.value = null;
}

const selectPanel = (id_or_label: string) => {
    selectedTabIndex.value = panels.value.findIndex(
        (panel) => (panel.props?.label === id_or_label || panel.props?.id === id_or_label)
    );
    if (minimizeIndicator.value) {
        minimizeIndicator.value = false;
    }
}

onMounted(() => {
    const target: HTMLElement = document.body;
    // Observer to smoothly resize the side menu when the document size changes (maximizing/resizing a browser window)
    resizeObserver.value = new ResizeObserver((entries) => {
        for (const entry of entries) {
            if (!resizeHistory.value) {
                resizeHistory.value = entry.contentRect;

            }
            else if (entry.contentRect !== resizeHistory.value) {
                if (panelWidth.value) {
                    const resizeRatio = entry.contentRect.width / resizeHistory.value.width;
                    panelWidth.value = panelWidth.value * resizeRatio;
                }
                resizeHistory.value = entry.contentRect;
            }
        }

    });
    resizeObserver.value.observe(target);
    const currWidth = (instance?.vnode?.el as HTMLDivElement)?.clientWidth;
    if (currWidth) {
        panelWidth.value =  currWidth;
    }
})

onUnmounted(() => {
    resizeObserver.value.disconnect();
    resizeObserver.value = null;
})

defineExpose({
    selectPanel,
    getSelectedPanelInfo: () => {
        if (selectedTabIndex.value === null) return null;
        const panel = panels.value[selectedTabIndex.value];
        return {
            index: selectedTabIndex.value,
            label: panel?.props?.label,
            id: panel?.props?.id,
        };
    },
    hidePanel
});

</script>


<style lang="scss">
.sidemenu-container {
    height: 100%;
    width: 100%;
    display: grid;
    &.right {
        grid:
            "spacer sidemenu" 100% /
            1fr max-content;

    }
    &.left {
        grid:
            "sidemenu spacer" 100% /
            max-content 1fr;
    }
}

.spacer {
    grid-area: spacer;
    flex-grow: 1;
    flex-shrink: 1000;
}

.sidemenu {
    grid-area: sidemenu;
    height: 100%;
    display: grid;
    box-sizing: border-box;
    width: 100%;

    &.right {
        grid:
            "gutter content menu" 100% /
            4px minmax(0px, 1fr) max-content;

        .sidemenu-panel-container {
            margin-left: 6px;
        }
    }

    &.left {
        grid:
            "menu content gutter" 100% /
            max-content minmax(0px, 1fr) 4px;

        .sidemenu-panel-container {
            margin-right: 6px;
        }
    }

    &.minimize {
        .sidemenu-gutter {
            width: 8px;
            background-color: var(--p-primary-color);
            .sidemenu-gutter-handle {
                right: -4px;
            }

        }
        .sidemenu-panel-container, .side-panel {
            width: 0;
            overflow: hidden;
            margin: 0;
        }
    }
}

.sidemenu-panel-container {
    grid-area: content;
    box-sizing: border-box;
    height: 100%;
    width: 100%;
    overflow: hidden;
}

.sidemenu-menu-selection {
    position: sticky;
    border: 1px solid var(--p-surface-border);
    grid-area: menu;
    background-color: var(--p-surface-b);
    display: flex;
    flex-direction: column;
    min-width: 3.5rem;

    > div {
        display: flex;
        flex-direction: column;

        &.button-panel {
            flex: 1;
        }
        &.bottom-buttons {
            flex-direction: column;
            justify-content: end;
        }
    }
}

.sidemenu-gutter {
    grid-area: gutter;
    position: relative;
    display: grid;
    flex-direction: row;
    align-items: center;
    background-color: var(--p-surface-border);
    z-index: 30;

    &:hover {
        cursor: col-resize;
        background-color: var(--p-surface-e);
    }
}

.sidemenu-gutter-handle {
    display: flex;
    position: absolute;
<<<<<<< HEAD
    right: -6px;
    width: 14px;
    z-index: 31;
    height: 3rem;
    background-color: var(--p-surface-f);
    justify-content: space-around;
    align-items: center;
    overflow: clip;
    border: 1px outset var(--p-surface-g);

    &:before {
        filter: blur(0.75px);
        color: var(--p-surface-b);
        writing-mode: sideways-lr;
        letter-spacing: -1px;
        content: "▮▮▮▮▮▮";
        position: relative;
        left: -6px;
        font-size: 20px;
=======
    width: 6px;
    left: -1px;
    top: 50%;
    transform: translateY(-50%);
    z-index: 50;
    height: 40px;
    background-color: var(--p-primary-500);
    border-radius: 2px;
    transition: all 0.2s ease;
    filter: saturate(1.1);

    &::before {
        content: '';
        position: absolute;
        width: 12px;
        height: 46px;
        left: -3px;
        top: -3px;
        background: transparent;
        z-index: -1;
    }

    // expand handle when hovering over the larger area
    &:hover {
        width: 12px;
        height: 46px;
        left: -4px;
        top: 50%;
        transform: translateY(-50%);
>>>>>>> 6b2f84b7
    }
}

button.menu-button {
    background-color: transparent;
    border-color: transparent;
    aspect-ratio: 1;
    width: 100%;

    &.p-button-icon-only .p-button-icon{
        font-size: 1.15rem;
    }

    &:focus {
        box-shadow: none;
    }

    &:hover {
        color: var(--p-primary-700);
        background-color: var(--p-surface-c);
        border-color: var(--p-primary-700);
    }

    &.disabled {
        color: var(--p-surface-d);
        cursor: default;
        &:hover {
            background-color: var(--p-surface-c);
            border-color: var(--p-surface-d);
        }
    }
    &.line {
        border-radius: 0;
    }
    &.line.right {
        border-width: 0 6px 0 0;
    }
    &.line.left {
        border-width: 0 0 0 6px;
    }
    &.full {
        border-radius: 0;
        border-color: transparent;

        &.selected {
            background-color: var(--p-primary-600);
            border-radius: 0;
            border-color: transparent;
            color: var(--p-surface-b);
        }
        &:hover {
            border: none;
            border-color: transparent;
            box-shadow: none;
        }
    }
    &.selected {
        border-color: var(--p-primary-color);
    }

    &.shadow:hover {
        box-shadow: inset 0 0 15px var(--p-primary-800);
    }
    &.shadow.selected {
        box-shadow: inset 0 0 15px var(--p-primary-color);
    }
}

</style><|MERGE_RESOLUTION|>--- conflicted
+++ resolved
@@ -455,27 +455,6 @@
 .sidemenu-gutter-handle {
     display: flex;
     position: absolute;
-<<<<<<< HEAD
-    right: -6px;
-    width: 14px;
-    z-index: 31;
-    height: 3rem;
-    background-color: var(--p-surface-f);
-    justify-content: space-around;
-    align-items: center;
-    overflow: clip;
-    border: 1px outset var(--p-surface-g);
-
-    &:before {
-        filter: blur(0.75px);
-        color: var(--p-surface-b);
-        writing-mode: sideways-lr;
-        letter-spacing: -1px;
-        content: "▮▮▮▮▮▮";
-        position: relative;
-        left: -6px;
-        font-size: 20px;
-=======
     width: 6px;
     left: -1px;
     top: 50%;
@@ -505,7 +484,6 @@
         left: -4px;
         top: 50%;
         transform: translateY(-50%);
->>>>>>> 6b2f84b7
     }
 }
 
