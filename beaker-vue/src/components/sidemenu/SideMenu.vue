--- conflicted
+++ resolved
@@ -321,24 +321,16 @@
 
 defineExpose({
     selectPanel,
-<<<<<<< HEAD
-    hide: () => {
-        selectedTabIndex.value = null;
-    },
-    setWidth: (width: number) => {
-        panelWidth.value = width;
-    },
     getSelectedPanelInfo: () => {
         if (selectedTabIndex.value === null) return null;
         const panel = panels.value[selectedTabIndex.value];
         return {
             index: selectedTabIndex.value,
-            label: panel?.props?.label
+            label: panel?.props?.label,
+            id: panel?.props?.id,
         };
-    }
-=======
+    },
     hidePanel
->>>>>>> 32fa5668
 });
 
 </script>
