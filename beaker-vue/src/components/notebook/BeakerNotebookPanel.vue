<template>
    <div
        class="cell-container drag-sort-enable"
        ref="cellsContainerRef"
    >
        <BeakerCell
            v-for="(cell, index) in session.notebook.cells"
            :cell="cell"
            :selected="cell.id === notebook.selectedCellId"
            :key="`outercell-${cell.id}`"
            class="beaker-cell"
            :class="{
                selected: (cell.id === notebook.selectedCellId),
                'drag-source': (index == dragSourceIndex),
                'drag-above': (index === dragOverIndex && index < dragSourceIndex),
                'drag-below': (index === dragOverIndex && index > dragSourceIndex),
                'drag-itself': (index === dragOverIndex && index === dragSourceIndex ),
                'drag-active': isDragActive,
            }"
            :drag-enabled="isDragEnabled"
            @move-cell="handleMoveCell"
            @dragstart="handleDragStart($event, cell, index)"
            @drop="handleDrop($event, index)"
            @dragover="handleDragOver($event, cell, index)"
            @dragend="handleDragEnd"
        >
            <component
                :is="cellMap[cell.cell_type]"
                :cell="cell"
            />
        </BeakerCell>
        <div
            class="drop-overflow-catcher"
            @dragover="dragOverIndex = session.notebook.cells.length-1; $event.preventDefault();"
            @drop="handleDrop($event, session.notebook.cells.length-1)"
        >
            <slot name="notebook-background" />
        </div>
    </div>
</template>

<script setup lang="tsx">
import { ref, inject, computed, defineExpose, defineEmits } from 'vue';
import { BeakerSession } from 'beaker-kernel';
import BeakerCell from '../cell/BeakerCell.vue';
<<<<<<< HEAD
import { BeakerNotebookComponentType } from '../notebook/BeakerNotebook.vue';
=======
import { type BeakerNotebookComponentType } from './BeakerNotebook.vue';
>>>>>>> 20f8ad06

const session = inject<BeakerSession>('session');
const cellMap = inject("cell-component-mapping");
const notebook = inject<BeakerNotebookComponentType>("notebook");

const cellsContainerRef = ref(null);
const isDragActive = ref(false);
const dragSourceIndex = ref(-1);
const dragOverIndex = ref(-1);
const isDragEnabled = computed(() => session.notebook?.cells.length > 1);

const emit = defineEmits([]);


/**
 * Modifies array in place to move a cell to a new location (or any other elem)
 **/
function arrayMove(arr, old_index, new_index) {
    arr.splice(new_index, 0, arr.splice(old_index, 1)[0]);
}

function handleMoveCell(fromIndex, toIndex) {
    arrayMove(session.notebook.cells, fromIndex, toIndex)
    notebook.selectCell(toIndex);
}

/**
 * Sets call to item being moved
 * As well as dataTransfer so that drop target knows which one was dropped
 **/
function handleDragStart(event: DragEvent, beakerCell, index)  {
    if (event.target instanceof HTMLElement && event.dataTransfer !== null && event.target.matches(".drag-handle *")) {
        var paintTarget = event.target.closest('.beaker-cell');

        event.dataTransfer.dropEffect = 'move';
        event.dataTransfer.effectAllowed = 'move';
        event.dataTransfer.setData('x-beaker/cell', JSON.stringify({
            id: beakerCell.id,
            index: index,
        }));
        if (paintTarget !== null) {
            event.dataTransfer.setDragImage(paintTarget, 0, 0);
        }
        isDragActive.value = true;
        dragSourceIndex.value = index;
    }
}

/**
 * Handles when dragging over a valid drop target
 * Both appends class to cell to mark placement of dragged cell if dropped there.,
 * as well as preventing the animation where the dragged cell animates back to
 * its place when dropped into a proper target.
 **/
function handleDragOver(event: DragEvent, beakerCell, index) {
    if (event?.dataTransfer?.types.includes("x-beaker/cell")) {
        dragOverIndex.value = index;
        event.preventDefault(); // Allow dropping
    }
}

/**
 * Handles reordering of cells if dropped within the sort-enabled cells area.
 **/
function handleDrop(event: DragEvent, index) {

    const target = event.target as HTMLElement;
    const allowedDropArea = target.closest('.drag-sort-enable');

    if (!allowedDropArea) {
        return;
    }

    const cellData = JSON.parse(event.dataTransfer?.getData('x-beaker/cell') || 'null');
    const sourceId = cellData.id;
    const sourceIndex = cellData.index;
    const targetId = session.notebook.cells[index].id

    if (sourceId !== targetId){
        arrayMove(session.notebook.cells, sourceIndex, index);
    }
}

function handleDragEnd() {
    isDragActive.value = false;
    dragOverIndex.value = -1;
    dragSourceIndex.value = -1;
}


function scrollBottomCellContainer(event) {
    if (cellsContainerRef.value) {
        cellsContainerRef.value.scrollTop = cellsContainerRef.value.scrollHeight;
    }
}


defineExpose({
    scrollBottomCellContainer,
});

</script>

<style lang="scss">
.cell-container {
    position: relative;
    display: flex;
    flex: 1;
    flex-direction: column;
    background-color: var(--surface-a);
    z-index: 3;
    overflow: auto;
}

.drop-overflow-catcher {
    flex: 1;
}

</style><|MERGE_RESOLUTION|>--- conflicted
+++ resolved
@@ -43,11 +43,7 @@
 import { ref, inject, computed, defineExpose, defineEmits } from 'vue';
 import { BeakerSession } from 'beaker-kernel';
 import BeakerCell from '../cell/BeakerCell.vue';
-<<<<<<< HEAD
-import { BeakerNotebookComponentType } from '../notebook/BeakerNotebook.vue';
-=======
 import { type BeakerNotebookComponentType } from './BeakerNotebook.vue';
->>>>>>> 20f8ad06
 
 const session = inject<BeakerSession>('session');
 const cellMap = inject("cell-component-mapping");
