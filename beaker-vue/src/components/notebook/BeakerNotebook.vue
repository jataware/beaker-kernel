<template>
    <div class="beaker-notebook">
        <slot></slot>
    </div>
</template>

<script lang="tsx">
<<<<<<< HEAD
import { defineComponent, ref, computed, nextTick, provide, inject } from "vue";
import { IBeakerCell, BeakerSession, BeakerNotebook } from 'beaker-kernel';
import { BeakerSessionComponentType } from "../session/BeakerSession.vue";
=======
import { defineComponent, ref, computed, nextTick, provide, inject, DefineComponent } from "vue";
import { IBeakerCell, BeakerSession, BeakerNotebook, BeakerMarkdownCell, BeakerCodeCell, BeakerQueryCell, BeakerRawCell } from 'beaker-kernel';
import { BeakerSessionComponent } from "../session/BeakerSession.vue";
import type { BeakerSessionComponentType } from "../session/BeakerSession.vue";
>>>>>>> 20f8ad06

export const BeakerNotebookComponent: DefineComponent<any, any, any>  = defineComponent({
    props: [
        "cellMap",
    ],

    setup(props) {

        const session: BeakerSession = inject('session');
        const beakerSession = inject<BeakerSessionComponentType>('beakerSession');
        const notebook = ref<BeakerNotebook>(session.notebook);

        // TODO: Clear up session/beakerSession confusion. sessionContext? sessionController?
        const selectedCellId = ref<string | null>(null);
        provide('cell-component-mapping', props.cellMap);

        const cellCount = computed(() => session?.notebook?.cells?.length || 0);

        return {
            session,
            beakerSession,
            notebook,
            selectedCellId,
            cellCount,
        }
    },

    methods: {
        selectCell(cell: string | {id: string}, enter=false): string {
            let newCellId;
            if (typeof cell === 'string') {
                newCellId = cell;
            }
            else {
                newCellId = cell.id;
            }
            if (this.selectedCellId !== newCellId) {
                this.selectedCellId = newCellId
                nextTick(() => {
                    if (enter) {
                        this.selectedCell()?.enter();
                    }
                    else {
                        this.selectedCell()?.exit();
                    }
                });
            }
            return this.selectedCellId;
        },

        // This can't/shouldn't be a computed property because it information about the selected cell can change
        // without the dependencies in the function changing.
        selectedCell(): IBeakerCell {
            return this.beakerSession.findNotebookCellById(this.selectedCellId);
        },

        selectNextCell(referenceCell?: IBeakerCell, enter=false): IBeakerCell | null {
            if (referenceCell === undefined) {
                referenceCell = this.selectedCell().cell;
            }
            let cellIndex = this.notebook.cells.indexOf(referenceCell);
            if (cellIndex >= 0) {
                if (cellIndex < this.cellCount - 1) {
                    return this.selectCell(this.notebook.cells[cellIndex+1], enter);
                }
            }
            else {
                for (const notebookCell of this.notebook.cells) {
                    if (notebookCell.children) {
                        const childIndex = notebookCell.children.indexOf(referenceCell);
                        if (childIndex === -1) {
                            continue;
                        }
                        // If trying to go past last child cell
                        if (childIndex <= notebookCell.children.length-1) {
                            // Select the next outer cell, if it exists
                            return this.selectNextCell(notebookCell);
                        }
                        else {
                            //
                            return this.selectCell(notebookCell.children[childIndex+1], enter);
                        }
                    }
                }
            }
            return null;
        },

        selectPrevCell(referenceCell?: IBeakerCell, enter=false): IBeakerCell | null {
            let cellIndex = this.notebook.cells.indexOf(this.selectedCell().cell);
            if (cellIndex >= 0) {
                if (cellIndex > 0) {
                    this.selectCell(this.notebook.cells[cellIndex-1], enter);
                }
            }
            else {
                for (const notebookCell of this.notebook.cells) {
                    // console.log(ch)
                    // if (notebookCell.children)
                    console.log(notebookCell)
                }

            }
            return null;
        },

        insertCellBefore(referenceCell?: IBeakerCell, cellType?: string, enter=false) {
            if (referenceCell === undefined) {
                referenceCell = this.selectedCell();
            }
            if (cellType === undefined) {
                cellType = "code";
            }
            const index = (referenceCell === undefined ? this.notebook.cells.length-1 : this.notebook.cells.findIndex((cell) => cell === referenceCell.cell));
            // TODO: Switch this to create same type of cell as selected cell
            const newCell = this.session.addCodeCell("");
            this.notebook.moveCell(this.notebook.cells.length -1, index);
            nextTick(() => this.selectCell(newCell, enter));
            return newCell;
        },

        insertCellAfter(referenceCell?: IBeakerCell, cellType?: string, enter=false) {
            if (referenceCell === undefined) {
                referenceCell = this.selectedCell();
            }
            if (cellType === undefined) {
                cellType = "code";
            }
            let index = (referenceCell === undefined ? this.notebook.cells.length-1 : this.notebook.cells.findIndex((cell) => cell === referenceCell.cell));
            // if reference cell is a child
            const parentId = referenceCell?.cell?.metadata?.beaker_child_of;
            if (index === -1 && parentId) {
                index = this.notebook.cells.findIndex(cell => cell.id === parentId);
            }
            const newCell = this.session.addCodeCell("");
            this.notebook.moveCell(this.notebook.cells.length -1, index + 1);
            nextTick(() => this.selectCell(newCell, enter));
            return newCell;
        },

        removeCell(cell?: IBeakerCell): void {
            if (cell === undefined) {
                cell = this.selectedCell();
            }
            const index = this.notebook.cells.findIndex((cellModel) => cellModel === cell.cell);
            if (!this.selectNextCell()) {
                this.selectPrevCell();
            }
            return this.notebook.cutCell(index);
        },

        convertCellType(cell: IBeakerCell, cellType: string) {
            const cellIndex = this.notebook.cells.indexOf(cell);
            if (cellIndex === -1) {
                console.warn("attempted to convert cell not found in parent cell in place; cell not found");
                return;
            }
            if (!Object.keys(this.cellMap).includes(cellType)) {
                console.warn("invalid cell type provided for conversion target");
                return;
            }
            const newCell = new this.cellMap[cellType].modelClass({...cell});
            newCell.cell_type = cellType;
            this.notebook.cells.splice(cellIndex, 1, newCell);
        }
    },

    computed: {
    },

    beforeMount() {
        provide('notebook', this);
        if (this.cellCount === 0) {
            const newCell = this.session.addCodeCell("");
        }
    },

    mounted() {
        if (!this.selectedCell()) {
            this.selectCell(this.notebook.cells[0].id);
        }
    }
});

export type BeakerNotebookComponentType = InstanceType<typeof BeakerNotebookComponent>;

export default BeakerNotebookComponent;

</script>


<style lang="scss">
.beaker-notebook {
    display: flex;
    flex: 1;
    flex-direction: column;
    height: 100%;
}

.welcome-placeholder  {
    position: absolute;
    top: 7rem;
    bottom: 0;
    left: 0;
    right: 0;
    z-index: -1;
    display: flex;
    align-items: center;
    justify-content: center;
    opacity: 90%;
}

</style><|MERGE_RESOLUTION|>--- conflicted
+++ resolved
@@ -5,16 +5,10 @@
 </template>
 
 <script lang="tsx">
-<<<<<<< HEAD
-import { defineComponent, ref, computed, nextTick, provide, inject } from "vue";
-import { IBeakerCell, BeakerSession, BeakerNotebook } from 'beaker-kernel';
-import { BeakerSessionComponentType } from "../session/BeakerSession.vue";
-=======
 import { defineComponent, ref, computed, nextTick, provide, inject, DefineComponent } from "vue";
 import { IBeakerCell, BeakerSession, BeakerNotebook, BeakerMarkdownCell, BeakerCodeCell, BeakerQueryCell, BeakerRawCell } from 'beaker-kernel';
 import { BeakerSessionComponent } from "../session/BeakerSession.vue";
 import type { BeakerSessionComponentType } from "../session/BeakerSession.vue";
->>>>>>> 20f8ad06
 
 export const BeakerNotebookComponent: DefineComponent<any, any, any>  = defineComponent({
     props: [
