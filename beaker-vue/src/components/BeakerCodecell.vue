--- conflicted
+++ resolved
@@ -68,28 +68,20 @@
 import { Codemirror } from "vue-codemirror";
 import { python } from '@codemirror/lang-python';
 import { oneDark } from '@codemirror/theme-one-dark';
-<<<<<<< HEAD
 import DraggableMarker from './DraggableMarker';
-=======
 import Badge from 'primevue/badge';
-
->>>>>>> 0f4bc758
-
 const props = defineProps([
     "cell",
     "session",
     "contextData",
     "theme",
-<<<<<<< HEAD
     "selected",
-    "index"
+    "index",
 ]);
 
 const emit = defineEmits([
-    "select-cell"
-=======
-    "selected"
->>>>>>> 0f4bc758
+    "select-cell",
+    "selected",
 ]);
 
 const cell = ref(props.cell);
@@ -235,17 +227,6 @@
 <style lang="scss">
 .code-cell {
     padding: 1rem 0 1rem 1rem;
-<<<<<<< HEAD
-    &.selected {
-        .execution-count {
-            color: var(--green-400);
-=======
-
-    &.selected {
-        .execution-count {
->>>>>>> 0f4bc758
-        }
-    }
 }
 
 .code-cell-grid {
@@ -271,11 +252,10 @@
     min-width: 3rem;
     display: flex;
     justify-content: center;
-<<<<<<< HEAD
-    width: 0;
-    font-family: monospace;
-    font-size: 1rem;    
-    padding: 0 1.2rem;
+
+    &.pending {
+        visibility: hidden;
+    }
 }
 
 .drag-disabled {
@@ -288,24 +268,9 @@
     // not necessary
 }
 
-.drag-over-bottom {
-    border-bottom: 1px solid red;
-}
-
-.drag-over-top {
-    border-top: 1px solid cyan;
-}
-
 .drag-target {
     outline: 2px solid var(--primary-color);
     * {
-        visibility: hidden;
-    }
-}
-
-
-=======
-    &.pending {
         visibility: hidden;
     }
 }
@@ -330,6 +295,5 @@
 //         color: var(--orange-500);
 //     }
 // }
->>>>>>> 0f4bc758
 
 </style>