<template>
    <Codemirror
        v-model="model"
        :extensions="extensions"
        :disabled="props.disabled"
        :autofocus="props.autofocus"
        @ready="handleReady"
        @update:modelValue="modelUpdate"
    />
</template>

<script setup lang="ts">
import { ref, shallowRef, computed, inject, withDefaults } from "vue";
import { Codemirror } from "vue-codemirror";
import { EditorView, keymap } from "@codemirror/view";
import { EditorState, Prec, type Extension } from "@codemirror/state";
import { oneDark } from "@codemirror/theme-one-dark";
import type { LanguageSupport } from "@codemirror/language";
<<<<<<< HEAD
import { autocompletion, completionKeymap, completionStatus, selectedCompletion, acceptCompletion, closeCompletion, startCompletion } from "@codemirror/autocomplete";
import { AnnotationProviderFactory, type AnnotationData } from "../../util/annotations";
=======
import { autocompletion, completionKeymap, completionStatus, selectedCompletion, acceptCompletion, closeCompletion, startCompletion, completeFromList } from "@codemirror/autocomplete";
import { linter, lintGutter, forceLinting, setDiagnostics } from "@codemirror/lint";
import type { Diagnostic } from "@codemirror/lint";
>>>>>>> a1fef58f
import type { IBeakerTheme } from '../../plugins/theme';
import { type BeakerLanguage, LanguageRegistry, getCompletions } from "../../util/autocomplete";
import { BeakerSession } from 'beaker-kernel';

const session: BeakerSession = inject('session');

declare type DisplayMode = "light" | "dark";

type AnnotationProvider = "linter" | "decoration";

export interface CodeEditorProps {
    displayMode?: DisplayMode,
    language?: string,
    languageOptions?: any,
    autocompleteEnabled?: boolean,
    autocompleteOptions?: string[],
    modelValue: string,

    autofocus?: boolean,
    disabled?: boolean,
    readonly?: boolean,
    annotations?: any[],
    annotationProvider?: AnnotationProvider,
}

const props = withDefaults(defineProps<CodeEditorProps>(), {
    displayMode: "light",
    autocompleteEnabled: true,
    autofocus: false,
    disabled: false,
    annotations: () => [],
    annotationProvider: "linter",
});

const model = ref<string>(props.modelValue);

const emit = defineEmits([
        'submit',
        "update:modelValue",
]);
const { theme, toggleDarkMode } = inject<IBeakerTheme>('theme');

const annotationCategories = ref<Map<string, {}>>(new Map());

const codeMirrorView = shallowRef<EditorView>();
const codeMirrorState = shallowRef();

const handleReady = ({view, state}) => {
    // See vue codemirror api/npm docs: https://codemirror.net/docs/ref/
    codeMirrorView.value = view;
    codeMirrorState.value = state;
};

const modelUpdate = (newValue: string): void => {
    emit("update:modelValue", newValue);
}

const displayMode = computed<DisplayMode>(() => {
    if (theme.mode === 'default') {
        return 'light';
    }
    else {
        return theme.mode;
    }
});

const extensions = computed(() => {
    // Remove tab and esc keybindings from default CM keymapping.
    const filteredCompletionKeymap = completionKeymap.filter(item => !['Tab', 'Escape'].includes(item.key));
    // Override default CM keymapping the keys.
    const overriddenKeymap = [
        ...filteredCompletionKeymap,
        {key: "Tab", run: (editorView: EditorView) => {
            const editorState = editorView.state;
            const selection = editorState.selection.main;

            const startLine = editorState.doc.lineAt(selection.from);
            const firstNonWhitespaceOffset = startLine.text.match(/\S|$/)?.index || 0;
            const inStartingWhitespace = (
                selection.from >= startLine.from
                && selection.from <= startLine.from + firstNonWhitespaceOffset
            );

            // If an autocomplete is active and something is selected, accept the completion.
            if (completionStatus(editorState) === "active" && selectedCompletion(editorState) !== null) {
                return acceptCompletion(editorView);
            }

            // Only indent if cursor or selection is at start of line
            if (inStartingWhitespace) {
                // Returning false allows default action (indentation)
                return false;
            }

            // Default to starting an autocompletion, if possible.
            startCompletion(editorView);

            // Prevent default action
            return true;
        }},
        // Prevent escape key from exiting cell editing if autocomplete is cancelled by pressing exec.
        {
            // Using built-in helper "any" so we have access to the original keyboard event to allow stopping
            // propagation, preventing blurring the node when cancelling an autocompletion via the escape key.
            any(editorView: EditorView, event: KeyboardEvent) {
                if (event.key === "Escape") {
                    const state = editorView.state;
                    if (completionStatus(state) === "active") {
                        event.stopImmediatePropagation();
                        event.stopPropagation();
                        event.preventDefault();
                        closeCompletion(editorView);
                    }
                    return true;
                }
                return false;
            },
        }
    ];

    const enabledExtensions: Extension[] = [
        // Keymapping
        Prec.highest(keymap.of(overriddenKeymap)),
        EditorState.readOnly.of(props.readonly ?? false),
        EditorView.lineWrapping,
        [EditorView.theme({
            '.cm-scroller': {
                fontFamily: "'Ubuntu Mono', 'Courier New', Courier, monospace",
            }
        })],
    ];
    if (displayMode.value === "dark") {
        enabledExtensions.push(oneDark);
    }


    const language: BeakerLanguage = LanguageRegistry.get(props.language);

    if (props.autocompleteEnabled) {
        let autocompleteOptions;
        if (props.autocompleteOptions) {
            autocompleteOptions = autocompletion({
                override: [completeFromList(props.autocompleteOptions)],
                defaultKeymap: false,
                activateOnCompletion: language?.activateOnCompletion,
            });
        }
        else {
            autocompleteOptions = autocompletion({
                override: [(completion) => getCompletions(completion, session)],
                defaultKeymap: false,
                activateOnCompletion: language?.activateOnCompletion,
            });
        }
        enabledExtensions.push(autocompleteOptions);
    }

    if(language !== undefined) {
        const languageSupport: LanguageSupport = language.initializer(props.languageOptions);
        enabledExtensions.push(
            languageSupport,
        )
    }

    if (props.annotations?.length) {
        try {
            const provider = AnnotationProviderFactory.create(props.annotationProvider || "decoration");
            const annotationExtensions = provider.createExtensions(props.annotations as AnnotationData[]);
            enabledExtensions.push(...annotationExtensions);
        } catch (error) {
            console.warn(`Failed to create annotation provider '${props.annotationProvider}':`, error);
            // fallback to linter
            const fallbackProvider = AnnotationProviderFactory.create("linter");
            const annotationExtensions = fallbackProvider.createExtensions(props.annotations as AnnotationData[]);
            enabledExtensions.push(...annotationExtensions);
        }
    }

    return enabledExtensions;
});

const focus = () => {
    codeMirrorView.value?.focus();
}

const blur = () => {
    codeMirrorView.value?.contentDOM?.blur();
}

defineExpose({
    focus,
    blur,
    view: codeMirrorView,
    update: modelUpdate,
    model: model
})

</script>

<style lang="scss">
    .cm-completionIcon-instance {
        &::after {
            content: '𝑥';
        }
    }

li.cm-diagnostic {
    white-space: normal !important;

    p {
        margin: 0.5em 0;
    }
}

// for gutter markers
.cm-gutter-lint {
    width: 1.6em;

    // marker container
    .cm-lint-marker {
        padding: 0.2em 0;
    }

    .cm-lint-marker-error {

        content: ""; /* clear the default content which requires an svg */
        position: relative;

        &::before {
            // content: "\e90b"; /* unicode for pi-times icon */
            // content: "";   // pasting pi-times-circle from website, but below is better
            // content: "\e90c"; /* unicode for pi-times-circle icon */
            content: ""; /* character for pi-exclamation-circle icon */
            font-family: 'PrimeIcons';
            position: absolute;
            top: 50%;
            left: 50%;
            transform: translate(-50%, -50%);
            color: rgb(236, 77, 77);
            font-size: 0.9rem;
        }
    }

    .cm-lint-marker-warning {
        content: ""; /* clear the default content which requires an svg */
        position: relative;

        &::before {
            font-family: 'PrimeIcons';
            position: absolute;
            top: 50%;
            left: 50%;
            transform: translate(-50%, -50%);
            font-size: 0.9rem;
            color: #ff9800;
            content: ""; // exclamation triangle char
        }

    }

    .cm-lint-marker-info {

        content: ""; /* clear the default content which requires an svg */
        position: relative;

        &::before {
            font-family: 'PrimeIcons';
            position: absolute;
            top: 50%;
            left: 50%;
            transform: translate(-50%, -50%);
            font-size: 0.9rem;
            color: #2196f3;
            content: ""; // exclamation triangle char
        }
    }
}

//  z-index > 99 is higher than the sidemenu drag handle, etc
.cm-tooltip-hover {
    z-index: 99 !important;
}
.cm-tooltip {
    max-width: 60vw; 
}
.cm-tooltip.cm-tooltip-hover:not(.cm-tooltip-lint) {
    background-color: transparent;
    border: none;
}

/**
All these styles cm-tooltip styles are exactly defined to have the tooltip-wrapper 
have a margin-right, so that it doesn't render exactly all the way to the right of the page 
(which would happen sometimes and look odd).
Moved the tooltip border/color to the inner element to allow CodeMirror to calc the 
tooltip size without any weird re-layout animation. It is a bit specific so be careful when changing.
 */
.cm-tooltip > .cm-tooltip-section, .cm-tooltip.cm-tooltip-lint {
    padding: 1rem !important;
    border-radius: 4px !important;
    box-shadow: 0 2px 8px rgba(0,0,0,0.15) !important;
    overflow-y: auto;
    border: none;

    background-color: var(--p-surface-0) !important;

    // and override for dark theme/mode
    .beaker-dark & {
        background-color: var(--p-surface-b) !important;
        border: 1px solid var(--p-surface-a);
    }
}
.cm-tooltip > .cm-tooltip-section {
    margin-right: 1rem;
    max-width: 100%;

    ul {
        margin: 0;
        padding: 0;
    }
}

:root {
    --color: 255, 0, 0;
}

.cm-lintRange {
    background-image: none !important;
    text-decoration: underline wavy rgba(var(--color), 0.5) !important;
    text-decoration-skip-ink: none;

    &.category-literal {
        --color: #FFFF00;
        background-color: color-mix(in srgb, var(--color) 20%, transparent);
    }

    &.category-assumptions {
        background-color: rgba(#FFCC22, 0.1);
    }

    &.category-grounding {
        background-color: rgba(#FF0000, 0.1);
    }

    &.category-grounding.category-literal {
        background-color: rgba(#00FF00, 0.1);
    }
}

// some override styles for decoration-based annotations (to match linter styles above)
.annotation-tooltip {
    h4 {
        margin: 0.2rem 0;
    }
    p {
        margin: 0.5em 0;
    }
}

</style><|MERGE_RESOLUTION|>--- conflicted
+++ resolved
@@ -16,14 +16,8 @@
 import { EditorState, Prec, type Extension } from "@codemirror/state";
 import { oneDark } from "@codemirror/theme-one-dark";
 import type { LanguageSupport } from "@codemirror/language";
-<<<<<<< HEAD
-import { autocompletion, completionKeymap, completionStatus, selectedCompletion, acceptCompletion, closeCompletion, startCompletion } from "@codemirror/autocomplete";
+import { autocompletion, completionKeymap, completionStatus, selectedCompletion, acceptCompletion, closeCompletion, startCompletion, completeFromList } from "@codemirror/autocomplete";
 import { AnnotationProviderFactory, type AnnotationData } from "../../util/annotations";
-=======
-import { autocompletion, completionKeymap, completionStatus, selectedCompletion, acceptCompletion, closeCompletion, startCompletion, completeFromList } from "@codemirror/autocomplete";
-import { linter, lintGutter, forceLinting, setDiagnostics } from "@codemirror/lint";
-import type { Diagnostic } from "@codemirror/lint";
->>>>>>> a1fef58f
 import type { IBeakerTheme } from '../../plugins/theme';
 import { type BeakerLanguage, LanguageRegistry, getCompletions } from "../../util/autocomplete";
 import { BeakerSession } from 'beaker-kernel';
@@ -64,9 +58,7 @@
         'submit',
         "update:modelValue",
 ]);
-const { theme, toggleDarkMode } = inject<IBeakerTheme>('theme');
-
-const annotationCategories = ref<Map<string, {}>>(new Map());
+const { theme } = inject<IBeakerTheme>('theme');
 
 const codeMirrorView = shallowRef<EditorView>();
 const codeMirrorState = shallowRef();
