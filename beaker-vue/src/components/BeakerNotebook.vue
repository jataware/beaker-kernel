--- conflicted
+++ resolved
@@ -1,6 +1,5 @@
 <template>
     <div class="beaker-notebook">
-<<<<<<< HEAD
         <!-- <slot name="header">
             <BeakerHeader
                 :connectionStatus="props.connectionStatus"
@@ -28,126 +27,6 @@
                                  ref="beakerNotebookRef"
                              >
                                  <template #notebook-background>
-=======
-        <header>
-            <Toolbar class="toolbar">
-                <template #start>
-                    <div class="status-bar">
-                        <i class="pi pi-circle-fill" :style="`font-size: inherit; color: var(--${connectionColor});`" />
-                        {{capitalize(props.connectionStatus)}}
-                    </div>
-                    <Button
-                        outlined
-                        size="small"
-                        icon="pi pi-angle-down"
-                        iconPos="right"
-                        class="connection-button"
-                        @click="toggleContextSelection"
-                        :label="selectedKernel"
-                        :loading="!activeContext?.slug"
-                    />
-                </template>
-
-                <template #center>
-                    <div class="logo">
-                        <h4>
-                            Beaker <span class="longer-title">Development Interface</span>
-                        </h4>
-                    </div>
-                </template>
-
-                <template #end>
-                    <nav>
-                        <Button
-                            text
-                            @click="toggleDarkMode"
-                            style="margin: 0; color: var(--gray-500);"
-                            :icon="themeIcon"
-                        />
-                        <a
-                            href="https://jataware.github.io/beaker-kernel"
-                            rel="noopener"
-                            target="_blank"
-                        >
-                            <Button
-                                text
-                                style="margin: 0; color: var(--gray-500);"
-                                aria-label="Beaker Documentation"
-                                icon="pi pi-book"
-                            />
-                        </a>
-                        <a
-                            href="https://github.com/jataware/beaker-kernel"
-                            rel="noopener"
-                            target="_blank"
-                        >
-                            <Button
-                                text
-                                style="margin: 0; color: var(--gray-500);"
-                                aria-label="Github Repository Link Icon"
-                                icon="pi pi-github"
-                            />
-                        </a>
-                    </nav>
-                </template>
-            </Toolbar>
-
-        </header>
-
-        <main style="display: flex;">
-
-            <SideMenu
-                position="left"
-                :show-label="true"
-                highlight="line"
-            >
-                <SideMenuPanel  label="Context" icon="pi pi-home">
-                    <ContextTree :context="activeContext?.info" @action-selected="selectAction"/>
-                </SideMenuPanel>
-            </SideMenu>
-                    <div class="ide-cells" style="flex: 100;">
-                            <NotebookControls
-                                @run-cell="runCell()"
-                                @remove-cell="removeCell"
-                                @add-cell="addCell"
-                                @set-context="reapplyContext"
-                            />
-                        <div style="flex: 1; display: flex; position: relative;">
-                            <!-- Added drag-sort-enable to BeakerCell parent to
-                                 allow BeakerCell grab/drag to sort.-->
-                            <div
-                                class="cell-container drag-sort-enable"
-                                ref="cellsContainerRef"
-                            >
-                                <BeakerCell
-                                    v-for="(cell, index) in session.notebook.cells"
-                                    :key="cell.id"
-                                    :class="{
-                                        selected: (index === selectedCellIndex),
-                                        'drag-source': (index == dragSourceIndex),
-                                        'drag-above': (index === dragOverIndex && index < dragSourceIndex),
-                                        'drag-below': (index === dragOverIndex && index > dragSourceIndex),
-                                        'drag-itself': (index === dragOverIndex && index === dragSourceIndex ),
-                                        'drag-active': isDragActive,
-                                    }"
-                                    ref="notebookCellsRef"
-                                    :index="index"
-                                    :drag-enabled="isDragEnabled"
-                                    @move-cell="handleMoveCell"
-                                    @click="selectCell(index)"
-                                    :cell="cell"
-                                    @keyboard-nav="handleNavAction"
-                                    @dragstart="handleDragStart($event, cell, index)"
-                                    @drop="handleDrop($event, index)"
-                                    @dragover="handleDragOver($event, cell, index)"
-                                    @dragend="handleDragEnd"
-                                />
-                                <div
-                                    class="drop-overflow-catcher"
-                                    @dragover="dragOverIndex = session.notebook.cells.length-1; $event.preventDefault();"
-                                    @drop="handleDrop($event, session.notebook.cells.length-1)"
-                                >
->>>>>>> eac3de01
                                     <transition name="fade">
                                         <div class="welcome-placeholder" v-if="cellCount < 3">
                                             <SvgPlaceholder />
@@ -164,89 +43,20 @@
                             :run-cell-callback="scrollBottomCellContainer"
                         />
                     </div>
-<<<<<<< HEAD
             <!-- </div> -->
-=======
-                <SideMenu
-                        position="right"
-                        ref="rightMenu"
-                        highlight="line"
-                        :show-label="true"
-                    >
-                        <SideMenuPanel tabId="preview" label="Preview" icon="pi pi-eye">
-                            <PreviewPane :previewData="previewData"/>
-                        </SideMenuPanel>
-
-                        <SideMenuPanel tabId="action" label="Actions" icon="pi pi-send">
-                            <Card class="debug-card">
-                                <template #title>Execute an Action</template>
-                                <template #content>
-                                    <BeakerExecuteAction
-                                        ref="executeActionRef"
-                                        :selectedAction="selectedAction"
-                                        :actions="activeContext?.info?.actions"
-                                        :rawMessages="props.rawMessages"
-                                        @clear-selection="selectedAction = undefined"
-                                    />
-                                </template>
-                            </Card>
-                        </SideMenuPanel>
-
-                        <SideMenuPanel tabId="logging" label="Logging" icon="pi pi-list" >
-                            <LoggingPane :entries="props.debugLogs" />
-                        </SideMenuPanel>
-
-                        <SideMenuPanel label="Messages" icon="pi pi-comments">
-                            <LoggingPane :entries="props.rawMessages" />
-                        </SideMenuPanel>
-
-                        <SideMenuPanel label="Files" icon="pi pi-file-export">
-                            <BeakerFilePane />
-                        </SideMenuPanel>
-
-                    </SideMenu>
-        </main>
-
-        <!-- TODO may use HTML comments to hide footer -->
-        <footer>
-            <FooterDrawer />
-         </footer>
-    </div>
-
-    <BeakerContextSelection
-        :isOpen="contextSelectionOpen"
-        :toggleOpen="toggleContextSelection"
-        @update-context-info="setContext"
-        :contextProcessing="contextProcessing"
-    />
-
->>>>>>> eac3de01
 </template>
 
 <script setup lang="tsx">
 import { ref, onBeforeMount, onMounted, defineProps, computed, nextTick, provide, inject, defineEmits } from "vue";
 import { IBeakerCell, BeakerBaseCell, BeakerSession } from 'beaker-kernel';
 
-<<<<<<< HEAD
 import Notebook from '../lib/UINotebook.vue';
-=======
-import Card from 'primevue/card';
-import Button from 'primevue/button';
-import Toolbar from 'primevue/toolbar';
-import BeakerCell from './BeakerCell.vue';
->>>>>>> eac3de01
 import NotebookControls from './NotebookControls.vue';
 import BeakerAgentQuery from './BeakerAgentQuery.vue';
 import SvgPlaceholder from './SvgPlaceholder.vue';
-<<<<<<< HEAD
 import BeakerCell from './BeakerCell.vue';
 
 import { arrayMove, focusSelectedCell, commonSelectAction} from '../lib/UINotebook.vue';
-=======
-import SideMenu from "./SideMenu.vue";
-import SideMenuPanel from "./SideMenuPanel.vue";
-import { arrayMove, capitalize } from '../util';
->>>>>>> eac3de01
 
 
 const props = defineProps([
@@ -523,7 +333,6 @@
 
 <style lang="scss">
 .beaker-notebook {
-<<<<<<< HEAD
     // height: 80%;
     // width: 100vw;
     display: flex;
@@ -531,13 +340,6 @@
     flex-direction: column;
     // display: grid;
     // grid-gap: 1px;
-=======
-    padding-bottom: 1rem;
-    height: 100vh;
-    width: 100vw;
-    display: grid;
-    grid-gap: 1px;
->>>>>>> eac3de01
 
     // grid-template-areas:
     //     "header header header header"
