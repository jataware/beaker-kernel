<template>
    <div class="beaker-notebook">
        <header>
            <Toolbar class="toolbar">
                <template #start>
                    <div class="status-bar">
                        <i class="pi pi-circle-fill" :style="`font-size: inherit; color: var(--${connectionColor});`" />
                        {{capitalize(props.connectionStatus)}}
                    </div>
                    <Button
                        outlined
                        size="small"
                        icon="pi pi-angle-down"
                        iconPos="right"
                        class="connection-button"
                        @click="toggleContextSelection"
                        :label="selectedKernel"
                        :loading="!activeContext?.slug"
                    />
                </template>

                <template #center>
                    <div class="logo">
                        <h4>
                            Beaker <span class="longer-title">Development Interface</span>
                        </h4>
                    </div>
                </template>

                <template #end>
                    <nav>
                        <Button
                            text
                            @click="toggleDarkMode"
                            style="margin: 0; color: var(--gray-500);"
                            :icon="themeIcon"
                        />
                        <a
                            href="https://jataware.github.io/beaker-kernel"
                            rel="noopener"
                            target="_blank"
                        >
                            <Button
                                text
                                style="margin: 0; color: var(--gray-500);"
                                aria-label="Beaker Documentation"
                                icon="pi pi-book"
                            />
                        </a>
                        <a
                            href="https://github.com/jataware/beaker-kernel"
                            rel="noopener"
                            target="_blank"
                        >
                            <Button
                                text
                                style="margin: 0; color: var(--gray-500);"
                                aria-label="Github Repository Link Icon"
                                icon="pi pi-github"
                            />
                        </a>
                    </nav>
                </template>
            </Toolbar>

        </header>

        <main style="display: flex;">

            <SideMenu
                position="left"
                :show-label="true"
                highlight="line"
            >
                <SideMenuPanel  label="Context" icon="pi pi-home">
                    <ContextTree :context="activeContext?.info" @action-selected="selectAction"/>
                </SideMenuPanel>
            </SideMenu>
            <div
                class="ide-cells"
                style="flex: 100;"
                @keydown="handleKeyboardShortcut"
            >
                    <NotebookControls
                        @run-cell="runCell()"
                        @remove-cell="removeCell"
                        @add-cell="addCell"
                        @set-context="reapplyContext"
                    />
                <div style="flex: 1; display: flex; position: relative;">
                    <!-- Added drag-sort-enable to BeakerCell parent to
                            allow BeakerCell grab/drag to sort.-->
                    <div
                        class="cell-container drag-sort-enable"
                        ref="cellsContainerRef"
                    >
                        <BeakerCell
                            v-for="(cell, index) in session.notebook.cells"
                            :key="cell.id"
                            :class="{
                                selected: (index.toString() === selectedCellIndex),
                                'drag-source': (index == dragSourceIndex),
                                'drag-above': (index === dragOverIndex && index < dragSourceIndex),
                                'drag-below': (index === dragOverIndex && index > dragSourceIndex),
                                'drag-itself': (index === dragOverIndex && index === dragSourceIndex ),
                                'drag-active': isDragActive,
                            }"
                            ref="notebookCellsRef"
                            :selectedCellIndex="selectedCellIndex"
                            :index="index"
                            :drag-enabled="isDragEnabled"
                            @move-cell="handleMoveCell"
                            @click="selectCell(index)"
                            :childOnClickCallback="selectCell"
                            :cell="cell"
                            :getCell="_getCell"
                            @keyboard-nav="handleNavAction"
                            @dragstart="handleDragStart($event, cell, index)"
                            @drop="handleDrop($event, index)"
                            @dragover="handleDragOver($event, cell, index)"
                            @dragend="handleDragEnd"
                        />
                        <div
                            class="drop-overflow-catcher"
                            @dragover="dragOverIndex = session.notebook.cells.length-1; $event.preventDefault();"
                            @drop="handleDrop($event, session.notebook.cells.length-1)"
                        >
                            <transition name="fade">
                                <div class="welcome-placeholder" v-if="cellCount < 3">
                                    <SvgPlaceholder />
                                </div>
                            </transition>
                        </div>
                    </div>
                </div>

                <BeakerAgentQuery
                    class="agent-query-container"
                    @select-cell="selectCell"
                    @run-cell="runCell"
                    :run-cell-callback="scrollBottomCellContainer"
                />
            </div>
            <SideMenu
                position="right"
                ref="rightMenu"
                highlight="line"
                :show-label="true"
            >
                <SideMenuPanel tabId="preview" label="Preview" icon="pi pi-eye">
                    <PreviewPane :previewData="previewData"/>
                </SideMenuPanel>

                <SideMenuPanel tabId="action" label="Actions" icon="pi pi-send">
                    <Card class="debug-card">
                        <template #title>Execute an Action</template>
                        <template #content>
                            <BeakerExecuteAction
                                ref="executeActionRef"
                                :selectedAction="selectedAction"
                                :actions="activeContext?.info?.actions"
                                :rawMessages="props.rawMessages"
                                @clear-selection="selectedAction = undefined"
                            />
                        </template>
                    </Card>
                </SideMenuPanel>

                <SideMenuPanel tabId="logging" label="Logging" icon="pi pi-list" >
                    <LoggingPane :entries="props.debugLogs" />
                </SideMenuPanel>

                <SideMenuPanel label="Messages" icon="pi pi-comments">
                    <LoggingPane :entries="props.rawMessages" />
                </SideMenuPanel>

                <SideMenuPanel label="Files" icon="pi pi-file-export">
                    <BeakerFilePane />
                </SideMenuPanel>

            </SideMenu>
        </main>

        <!-- TODO may use HTML comments to hide footer -->
        <footer>
            <FooterDrawer />
         </footer>
    </div>

    <BeakerContextSelection
        :isOpen="contextSelectionOpen"
        :toggleOpen="toggleContextSelection"
        @update-context-info="setContext"
        :contextProcessing="contextProcessing"
    />

</template>

<script setup lang="tsx">
import { ref, onBeforeMount, onMounted, defineProps, computed, nextTick, provide, inject, defineEmits, defineExpose } from "vue";
import { IBeakerCell, BeakerBaseCell, BeakerSession } from 'beaker-kernel';

import Card from 'primevue/card';
import Button from 'primevue/button';
import Toolbar from 'primevue/toolbar';
import BeakerCell from './BeakerCell.vue';
import NotebookControls from './NotebookControls.vue';
import BeakerAgentQuery from './BeakerAgentQuery.vue';
import BeakerContextSelection from "./BeakerContextSelection.vue";
import BeakerExecuteAction from "./BeakerExecuteAction.vue";
import FooterDrawer from './FooterDrawer.vue';
import LoggingPane from './LoggingPane.vue';
import BeakerFilePane from "./BeakerFilePane.vue";
import ContextTree from "./ContextTree.vue";
import PreviewPane from "./PreviewPane.vue";
import SvgPlaceholder from './SvgPlaceholder.vue';
import SideMenu from "./SideMenu.vue";
import SideMenuPanel from "./SideMenuPanel.vue";
import { arrayMove, capitalize } from '../util';


const props = defineProps([
    "connectionStatus",
    "debugLogs",
    "rawMessages",
    "previewData",
]);

const emit = defineEmits([
    'clear-preview',
]);

// TODO export/import from ts-lib utils.ts
enum KernelState {
	unknown = 'unknown',
	starting = 'starting',
	idle = 'idle',
	busy = 'busy',
	terminating = 'terminating',
	restarting = 'restarting',
	autorestarting = 'autorestarting',
	dead = 'dead',
  // This extends kernel status for now.
  connected = 'connected',
  connecting = 'connecting'
}

const connectionStatusColorMap = {
    [KernelState.connected]: 'green-400',
    // [KernelState.idle]: 'green-400',
    [KernelState.connecting]: 'green-200',
    [KernelState.busy]: 'orange-400',
};

const connectionColor = computed(() => {
    return connectionStatusColorMap[props.connectionStatus];
});

// TODO info object map type
const notebookCellsRef = ref<typeof BeakerCell|null>(null);
const activeContext = ref<{slug: string, class: string, context: any, info: any} | undefined>(undefined);
const selectedCellIndex = ref("");
const selectedKernel = ref();
const contextSelectionOpen = ref(false);
const showDebugPane = ref (true);
const cellsContainerRef = ref(null);
const activeContextPayload = ref<any>(null);
const contextProcessing = ref(false);
const rightPaneTabIndex = ref(0);
const isDeleteprefixActive = ref(false);
const rightMenu = ref<typeof SideMenu>()
const selectedTheme = ref(localStorage.getItem('theme') || 'light');
const debugTabView = ref<{tabs: any[]}|null>(null);
const selectedAction = ref<string|undefined>(undefined);
const isDragEnabled = computed(() => session.notebook?.cells.length > 1);
const isDragActive = ref(false);
const dragSourceIndex = ref(-1);
const dragOverIndex = ref(-1);

const themeIcon = computed(() => {
    return `pi pi-${selectedTheme.value == 'dark' ? 'sun' : 'moon'}`;
});

const session: BeakerSession = inject('session');
const showToast = inject('show_toast');

provide('theme', selectedTheme);
provide('active_context', activeContext);

const cellCount = computed(() => session.notebook?.cells?.length || 0);

const setTheme = () => {
    const themeLink = document.querySelector('#primevue-theme');
    themeLink.href = `/themes/soho-${selectedTheme.value}/theme.css`;
}

const toggleDarkMode = () => {
    selectedTheme.value = selectedTheme.value === 'light' ? 'dark' : 'light'
    localStorage.setItem('theme', selectedTheme.value);
    setTheme();
};

function handleRightPaneIconClick(index) {
    rightPaneTabIndex.value = index;
    showDebugPane.value = true;
}

function handleSplitterResized({sizes}) {
    const [_, rightPaneSize] = sizes;
    if (rightPaneSize < 15) {
        showDebugPane.value = false
    }
}

/**
 * Parses emits by other child components to follow commands that the notebook
 * controls.
 **/
function handleNavAction(action) {
    // TODO types
    if (action === 'focus-cell') {
        focusSelectedCell();
    } else if (action === 'select-next-cell') {
        if (selectedCellIndex.value === String(cellCount.value - 1)) {
            addCell();
        } else {
            selectNextCell();
        }
    }
}

/**
 * Splits a combined cell index into component parts.
 * Cell indices are in the form of `"1:2"` (representing notebook cell 1, third child)
 * 
 * usage: `const [parent, child] = splitCellIndex("1:2")`
 * 
 * note: child will be `undefined` in the case of `const [parent, child] = splitCellIndex("1")`
 * due to assignment destructuring rules
 */
const splitCellIndex = (index: string): number[] => index.split(":").map((part) => Number(part));

const mergeCellIndex = (parent: number, child: number | undefined): string => {
    if (typeof(child) !== "undefined") {
        return `${parent}:${child}`;
    }
    return `${parent}`;
}

const getChildCount = (index: string): number => {
    const [parent, child] = splitCellIndex(index);
    return session.notebook.cells[parent]?.children?.length || 0
}

function handleMoveCell(fromIndex: number, toIndex: number) {
    arrayMove(session.notebook.cells, fromIndex, toIndex)
    selectCell(toIndex);
}

const selectedCell = computed(() => {
    return _getCell(selectedCellIndex.value);
});

const _cellIndex = (cell: number | string | IBeakerCell): string => {
    let index = "-1";
    if (typeof(cell) === "string") {
        index = cell;
    }
    if (typeof(cell) === "number") {
        index = cell.toString();
    }
    else if (cell instanceof BeakerBaseCell) {
        const notebookIndex = session.notebook.cells.indexOf(cell);
        index = notebookIndex.toString();

        // cell is within a notebook cell's children
        if (notebookIndex === -1) {
            for (const [notebookIndex, notebookCell] of session.notebook.cells.entries()) {
                const innerIndex = notebookCell?.children?.indexOf(cell);
                if (innerIndex !== -1) {
                    index = `${notebookIndex}:${innerIndex}`;
                    break;
                }
            }
        }
    }
    return index;
}


const _getCell = (cell: string | IBeakerCell): IBeakerCell => {
    const index = _cellIndex(cell);
<<<<<<< HEAD
    const [parent, child] = splitCellIndex(index);
    if (typeof(child) !== "undefined") {
        return session.notebook.cells[parent]?.children[child];
    }
    return session.notebook.cells[parent];
=======
    return session.notebook.cells[index];
>>>>>>> 10e45acd
}

const selectCell = (cell: number | string | IBeakerCell): void => {
    let index = _cellIndex(cell);
    selectedCellIndex.value = index;
}

const commonSelectAction = (event): boolean => {
    const { target } = event;

    const isEditingCode = target.className === 'cm-content'; // codemirror
    const isTextArea = target.className.includes('resizeable-textarea');

    if (isEditingCode || isTextArea) {
        return false;
    }

    return true;
};

function focusSelectedCell() {
    if (!cellsContainerRef.value){
        return;
    }
    const elem = cellsContainerRef.value.querySelector('.beaker-cell.selected');
    if (typeof(elem) !== "undefined" && elem !== null) {
        elem.focus();
    }
}

const selectNextCell = (event?) => {
    if (event && !commonSelectAction(event)) {
        return;
    }

    const currentIndex = selectedCellIndex.value;
    const childCount = getChildCount(currentIndex);
    const [parent, child] = splitCellIndex(currentIndex);
    // TODO should we wrap around? Should we auto-add a new cell?
    if (parent === cellCount.value - 1) {
        return;
    }

    // since children are 0-indexed, consider a parent selector as "child -1" for purpose of incrementing
    const childIndex = typeof(child) === "undefined" ? -1 : child;
    console.log(childCount, childIndex);
    if (childCount > 0 && childIndex < childCount - 1) {
        selectCell(`${parent}:${childIndex + 1}`);
    } else {
        selectCell(`${parent + 1}`);
    }

    nextTick(() => {
        focusSelectedCell();
    });

    if (event) {
        event.preventDefault();
    }
};

const selectPreviousCell = (event?) => {

    if (event && !commonSelectAction(event)) {
        return;
    }

    const currentIndex = selectedCellIndex.value;
    const childCount = getChildCount(currentIndex);
    const [parent, child] = splitCellIndex(currentIndex);

    if (parent === 0) {
        return;
    }

    if (childCount > 0 && child > 0) {
        selectCell(`${parent}:${child - 1}`);
    } else {
        // select last child of above cell if present
        const target = `${parent - 1}`;
        const targetChildCount = getChildCount(target);
        if (targetChildCount > 0) {
            selectCell(`${target}:${targetChildCount - 1}`)
        } else {
            selectCell(target);
        }
    }

    nextTick(() => {
        focusSelectedCell();
    });

    if (event) {
        event.preventDefault();
    }
};


function handleKeyboardShortcut(event) {

    const { target } = event;

    // TODO is there a better way to encapsulate cancelling events
    // when writing on textarea/input/code elements ?
    const isEditingCode = target.className.includes('cm-content'); // codemirror
    const isTextArea = target.className.includes('resizeable-textarea');

    if (isEditingCode || isTextArea) {
        return;
    }

    if ('Enter' === event.key && !event.shiftKey && !event.ctrlKey) {
        const cell = selectedCell.value;
        if (cell.enter !== undefined) {
            cell.enter(event);
        }
        else {
            focusSelectedCell();
        }
        return;
    }

    if (['ArrowDown', 'j', 'J'].includes(event.key)) {
        selectNextCell();
    } else if (['ArrowUp', 'k', 'K'].includes(event.key)) {
        selectPreviousCell();
    }

    const [parent, child] = splitCellIndex(selectedCellIndex.value);
    if (['b', 'B'].includes(event.key)){
        addCell(parent + 1);
    } else if (['a', 'A'].includes(event.key)){
        addCell(parent);
    }

    if (['d', 'D'].includes(event.key)) {
        if (isDeleteprefixActive.value) {
            isDeleteprefixActive.value = false;
            removeCell();
            nextTick(() => {
                focusSelectedCell();
            })
        } else {
            isDeleteprefixActive.value = true;
         }
    } else {
        isDeleteprefixActive.value = false;
    }
}

function scrollBottomCellContainer(event) {
    if (cellsContainerRef.value) {
        cellsContainerRef.value.scrollTop = cellsContainerRef.value.scrollHeight;
    }
}

const addCell = (toIndex?: number) => {
    const newCell = session.addCodeCell("");

    if (typeof toIndex !== 'number') {
        const [parent, child] = splitCellIndex(selectedCellIndex.value);
        toIndex = parent + 1;
    }
    arrayMove(session.notebook.cells, cellCount.value - 1, toIndex)

    selectCell(newCell);

    nextTick(() => {
        focusSelectedCell();
    });
}

const runCell = (cell?: string | IBeakerCell) => {
    if (cell === undefined) {
        cell = selectedCell.value;
    }
    else {
        cell = _getCell(cell);
    }
    if (cell !== undefined) {
        cell.execute(session);
    }
}

const removeCell = () => {
    const [parent, child] = splitCellIndex(selectedCellIndex.value);
    if (typeof(child) !== "undefined") {
        session.notebook.cells[parent].children.splice(child, 1);
    } else {
        session.notebook.removeCell(parent);
    }

    // Always keep at least one cell. If we remove the last cell, replace it with a new empty codecell.
    if (cellCount.value === 0) {
        session.addCodeCell("");
    }
    // Fixup the selection if we remove the last item.
    if (parent >= cellCount.value) {
        selectedCellIndex.value = mergeCellIndex(cellCount.value - 1, 0);
    }
};

const resetNB = async () => {
    await session.reset();
    if (cellCount.value === 0) {
        session.addCodeCell("");
    }
};

function toggleContextSelection() {
    contextSelectionOpen.value = !contextSelectionOpen.value;
}

const setContext = (contextPayload: any) => {

    contextProcessing.value = true;

    // Clear preview data upon changing contexts.
    emit("clear-preview");

    const future = session.sendBeakerMessage(
        "context_setup_request",
        contextPayload
    );
    future.done.then((result: any) => {

        contextProcessing.value = false;
        activeContextPayload.value = contextPayload;

        if (result?.content?.status === 'error') {
            let formatted = result?.content?.evalue;
            if (formatted) {
                const endsWithPeriod = /\.$/.test(formatted);
                if (!endsWithPeriod) {
                    formatted += '.';
                }
            }
            showToast({
                title: 'Context Setup Failed',
                severity: 'error',
                detail: `${formatted} Please try again or contact us.`,
                life: 0
            });
            return;
        }

        if (result?.content?.status === 'abort') {
            showToast({
                title: 'Context Setup Aborted',
                severity: 'warning',
                detail: result?.content?.evalue,
                life: 6000
            });
        }

        // Close the context dialog
        contextSelectionOpen.value = false;
        // Update the context info in the sidebar
        // TODO: Is this even needed? Could maybe be fed/triggered by existing events?
        updateContextInfo();
    });
}

function reapplyContext() {
    setContext(activeContextPayload.value);
}

const updateContextInfo = async () => {
    const activeContextInfo = await session.activeContext();
    activeContext.value = activeContextInfo;
    selectedKernel.value = activeContextInfo.slug;
}

const selectAction = (actionName: string) => {
    rightMenu.value?.selectPanel("action");
    nextTick(() => { selectedAction.value = actionName; });
};

/**
 * Handles reordering of cells if dropped within the sort-enabled cells area.
 **/
function handleDrop(event: DragEvent, index: number) {

    const target = (event.target as HTMLElement);
    const allowedDropArea = target.closest('.drag-sort-enable');

    if (!allowedDropArea) {
        return;
    }

    const sourceId = event.dataTransfer?.getData("cellID");
    const sourceIndex =  Number.parseInt(event.dataTransfer?.getData("cellIndex") || "-1");
    const targetId = session.notebook.cells[index].id

    if (sourceId !== targetId){
        console.log("drop to from ", sourceIndex, index);
        arrayMove(session.notebook.cells, sourceIndex, index);
    }
}

/**
 * Sets call to item being moved
 * As well as dataTransfer so that drop target knows which one was dropped
 **/
function handleDragStart(event: DragEvent, beakerCell: IBeakerCell, index: number)  {
    if (event.dataTransfer !== null) {

        var paintTarget: HTMLElement|null = (event.target as HTMLElement).closest('.beaker-cell');

        event.dataTransfer.dropEffect = 'move';
        event.dataTransfer.effectAllowed = 'move';
        event.dataTransfer.setData('cellID', beakerCell.id);
        event.dataTransfer.setData('cellIndex', index.toString());
        if (paintTarget !== null) {
            event.dataTransfer.setDragImage(paintTarget, 0, 0);
        }
        isDragActive.value = true;
        dragSourceIndex.value = index;
    }
}

/**
 * Handles when dragging over a valid drop target
 * Both appends class to cell to mark placement of dragged cell if dropped there.,
 * as well as preventing the animation where the dragged cell animates back to
 * its place when dropped into a proper target.
 **/
function handleDragOver(event: DragEvent, beakerCell: IBeakerCell, index: number) {

    const cellId = event.dataTransfer?.getData("cellID");
    const sourceIndex =  Number.parseInt(event.dataTransfer?.getData("cellIndex") || "-1");

    dragOverIndex.value = index;

    event.preventDefault(); // Allow dropping
}

function handleDragEnd() {
    isDragActive.value = false;
    dragOverIndex.value = -1;
    dragSourceIndex.value = -1;
}


onBeforeMount(() => {
    if (cellCount.value <= 0) {
        session.addCodeCell("");
    }
    setTheme();
});

onMounted(() => {
    updateContextInfo();
});

defineExpose({
    updateContextInfo,
})

</script>


<style lang="scss">
.beaker-notebook {
    height: 100vh;
    width: 100vw;
    display: grid;
    grid-gap: 1px;

    grid-template-areas:
        "header header header header"
        "main main main main"
        "footer footer footer footer";

    grid-template-columns: 1fr 1fr 1fr 1fr;
    grid-template-rows: auto 1fr auto;
}

.notebook-json {
    text-align: left;
    background-color: var(--surface-b);
    border-radius: 0.5rem;
    border: 1px solid var(--gray-300);
    overflow: auto;
}

header {
    grid-area: header;
    display: flex;
    justify-content: space-between;
    align-items: center;
}

main {
    grid-area: main;
}

footer {
    grid-area: footer;
}

.main-panel {
    display: flex;
    flex-direction: column;
    &:focus {
        outline: none;
    }
}

.ide-cells {
    display: flex;
    flex-direction: column;
    z-index: 3;
    background-color: var(--surface-a);
}


.agent-query-container {
    flex: 0 1 8rem;
}

.status-bar {
    display: flex;
    line-height: inherit;
    align-items: center;
    color: var(--text-color);
    width: 8rem;
    & > i {
        margin-right: 0.5rem;
    }
}

.main-ide-panel {
    display: flex;
    flex-direction: column;
    justify-content: flex-end;
    height: 100%;
}


.cell-container {
    display: flex;
    flex-direction: column;
    position: absolute;
    top: 0;
    overflow-y: auto;
    bottom: 0;
    right: 0;
    left: 0;
    z-index: 2;
}


.right-splitter {
    display: flex;
    flex-direction: column;

    &:focus {
        outline: none;
    }

    .p-tabview {
        height: 100%;
        display: flex;
        flex-direction: column;
        li .p-tabview-nav-link {
            padding: 0;
            .p-button {
                pointer-events: none;
                color: var(--text-color-secondary);
            }
        }
    }

    .p-tabview-panels {
        flex: 1;
        position: relative;
    }


}

.scroller-area {
    position: absolute;
    top:0;
    bottom: 0;
    right: 0;
    left: 0;
    overflow-y: auto;
}

.connection-button {
    color: var(--surface-500);
}

.debug-card {
    &.p-card {
        border-radius: 0;
    }
    .p-card-content {
        padding-top: 0.75rem;
        padding-bottom: 0.25rem;
    }

    .vjs-tree-node:hover{
        background-color: var(--surface-b);
    }

}

.toolbar {
    width: 100%;
    padding: 0.5rem 1rem;

    &.p-toolbar {
        flex-wrap: nowrap;
    }
    .p-toolbar-group-end {
        margin-left: -0.5rem;
    }

    .logo {
        font-size: 1.5rem;
        padding: 0 0.5rem;
        h4 {
            font-size: 1.8rem;
            margin: 0;
            padding: 0;
            font-weight: 500;
            color: var(--gray-500);

            @media(max-width: 885px) {
                .longer-title {
                    display: none;
                }
            }
        }
    }

}

.welcome-placeholder  {
    position: absolute;
    top: 7rem;
    bottom: 0;
    left: 0;
    right: 0;
    z-index: -1;
    display: flex;
    align-items: center;
    justify-content: center;
    opacity: 90%;
}

.fade-enter-active {
  transition: opacity 1s ease-out;
}
.fade-leave-active {
  transition: opacity 1s ease-in;
}
.fade-leave-from {
  opacity: 90%;
}
.fade-leave-to {
    opacity: 0;
}
.fade-enter-from {
  opacity: 0;
}
.fade-enter-to {
  opacity: 90%;
}

.debug-pane-toggler {
    background-color: var(--surface-a);
    display: flex;
    flex-direction: column;
}

.drop-overflow-catcher {
    flex: 1;
}

</style><|MERGE_RESOLUTION|>--- conflicted
+++ resolved
@@ -332,9 +332,9 @@
 /**
  * Splits a combined cell index into component parts.
  * Cell indices are in the form of `"1:2"` (representing notebook cell 1, third child)
- * 
+ *
  * usage: `const [parent, child] = splitCellIndex("1:2")`
- * 
+ *
  * note: child will be `undefined` in the case of `const [parent, child] = splitCellIndex("1")`
  * due to assignment destructuring rules
  */
@@ -390,15 +390,11 @@
 
 const _getCell = (cell: string | IBeakerCell): IBeakerCell => {
     const index = _cellIndex(cell);
-<<<<<<< HEAD
     const [parent, child] = splitCellIndex(index);
     if (typeof(child) !== "undefined") {
         return session.notebook.cells[parent]?.children[child];
     }
     return session.notebook.cells[parent];
-=======
-    return session.notebook.cells[index];
->>>>>>> 10e45acd
 }
 
 const selectCell = (cell: number | string | IBeakerCell): void => {
