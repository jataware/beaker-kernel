--- conflicted
+++ resolved
@@ -51,18 +51,9 @@
     return marked.parse(props.cell?.source || "");
 });
 
-<<<<<<< HEAD
-// TODO: migrate to enter/exit
-const focusEditor = () => {
-    const editor: HTMLElement|null = editorRef?.value?.querySelector('.cm-content');
-        if (editor) {
-            editor.focus();
-        }
-=======
 const clicked = (evt) => {
     notebook.selectCell(cell.value, true);
     evt.stopPropagation();
->>>>>>> d6bad798
 };
 
 const execute = () => {
