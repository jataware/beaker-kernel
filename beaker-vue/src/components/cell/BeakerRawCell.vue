--- conflicted
+++ resolved
@@ -19,11 +19,7 @@
 import { defineProps, defineExpose, ref, shallowRef, computed, getCurrentInstance, inject, onBeforeMount, onBeforeUnmount } from "vue";
 import CodeEditor from "../misc/CodeEditor.vue";
 import { findSelectableParent } from "../../util";
-<<<<<<< HEAD
-import { BeakerSessionComponentType } from '../session/BeakerSession.vue';
-=======
 import { type BeakerSessionComponentType } from '../session/BeakerSession.vue';
->>>>>>> 20f8ad06
 
 const props = defineProps([
     "cell",
