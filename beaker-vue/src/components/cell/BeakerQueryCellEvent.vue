<template>
    <div class="llm-query-event">
        <div v-if="waitForUserAnswer(event)">
            <span class="waiting-text">
                <i class="pi pi-spin pi-spinner" style="font-size: 1rem"></i> Waiting for user input in conversation.
            </span>
        </div>
        <div v-else-if="event.type === 'user_question' && props.shouldHideAnsweredQuestions">
        </div>
        <div
            v-else-if="isMarkdown(event) && isValidResponse(event)"
            v-html="markdownBody"
            class="md-inline"
        />

        <div v-if="props.event?.type === 'response' && parentEntries !== 0">
            <Accordion :multiple="true" :active-index="meaningfulOutputs">
                <AccordionTab
                    v-for="[index, child] in parentEntries"
                    :key="index"
                    :pt="{
                        header: {
                            class: [`agent-response-header`]
                        },
                        headerAction: {
                            class: [`agent-response-headeraction`]
                        },
                        content: {
                            class: [`agent-response-content`]
                        },
                        headerIcon: {
                            class: [`agent-response-icon`]
                        }
                    }"
                >
                    <template #header>
                        <span class="flex align-items-center gap-2 w-full">
                            <!-- <span :class="chooseOutputIcon(child?.outputs)"/>
                            <span class="font-bold white-space-nowrap">{{ formatOutputs(child?.outputs, ["execute_result"]) }}</span> -->
                            <span>Outputs</span>
                        </span>
                    </template>
                    <BeakerCodecellOutput :outputs="child?.outputs" />
                </AccordionTab>
            </Accordion>
        </div>
        <div v-else-if="props.event?.type === 'thought'">
            <div v-html="marked.parse(props.event.content.thought)" />
        </div>
        <div v-else-if="props.event?.type === 'code_cell'" style="position: relative;">
            <BeakerCodeCell
                @click="codeCellOnClick"
                :cell="getCellModelById(props?.event.content.cell_id)"
                :drag-enabled="false"
                :code-styles="props.codeStyles"
                :class="{
                    selected: isCodeCellSelected,
                    'query-event-code-cell': true
                }"
                :hide-output="false"
                ref="codeCellRef"
                v-keybindings="{
                    'keydown.enter.ctrl.prevent.capture.in-editor': (evt) => {
                        codeCellRef.execute();
                    },
                    'keydown.enter.shift.prevent.capture.in-editor': (evt) => {
                        codeCellRef.execute();
                    }
                }"
            />
            <slot name="code-cell-controls" />
            <!-- <span class="output-hide-text">(Output hidden -- shown in full response below.)</span> -->
        </div>
        <span v-else-if="props.event?.type === 'error' && props.event.content.ename === 'CancelledError'">
            <h4 class="p-error">Request cancelled.</h4>
        </span>
        <span v-else-if="props.event?.type === 'error'">
            <div>
                <pre class="pre" v-if="props?.event.content.ename">
                    {{props?.event.content.ename}}
                </pre>
                <pre class="pre" v-if="props?.event.content.evalue">
                    {{props?.event.content.evalue}}
                </pre>
                <Accordion>
                    <AccordionTab
                        :pt="{
                            header: {
                                class: [`agent-response-header`]
                            },
                            headerAction: {
                                class: [`agent-response-headeraction`]
                            },
                            content: {
                                class: [`agent-response-content`, 'agent-response-content-error']
                            },
                            headerIcon: {
                                class: [`agent-response-icon`]
                            }
                        }"
                    >
                        <template #header>
                            <span class="flex align-items-center gap-2 w-full">
                                <span class="font-bold white-space-nowrap">Traceback:</span>
                            </span>
                        </template>
                        <pre class="pre" v-if="props?.event.content.traceback">
                            {{props?.event.content.traceback?.join('\n')}}
                        </pre>
                    </AccordionTab>
                </Accordion>
            </div>
        </span>
    </div>
</template>

<script setup lang="ts">
import { inject, onBeforeMount, computed, ref, capitalize } from "vue";
import { type BeakerQueryEvent, type BeakerQueryEventType, type IBeakerCell } from "beaker-kernel";
import { marked } from 'marked';
import BeakerCodeCell from "./BeakerCodeCell.vue";
import BeakerCodecellOutput from "./BeakerCodeCellOutput.vue";
import Accordion from "primevue/accordion";
import AccordionTab from "primevue/accordiontab";
import ansiHtml from "ansi-html-community";
<<<<<<< HEAD
import { formatOutputs, chooseOutputIcon } from './BeakerCodeCellOutputUtilities'
import type { BeakerSessionComponentType } from '../session/BeakerSession.vue';
import type { BeakerNotebookComponentType } from '../notebook/BeakerNotebook.vue';
=======
import { BeakerSessionComponentType } from '../session/BeakerSession.vue';
import { BeakerNotebookComponentType } from '../notebook/BeakerNotebook.vue';
>>>>>>> a3cc8c7a


// use session where possible - notebook may or may not exist, but matters for selection!
const beakerSession = inject<BeakerSessionComponentType>("beakerSession");
const beakerNotebook = inject<BeakerNotebookComponentType>("notebook");
const codeCellRef = ref();

const props = defineProps([
    'event',
    'parentQueryCell',
    'codeStyles',
    'shouldHideAnsweredQuestions'
]);

onBeforeMount(() => {
    marked.setOptions({
    //    gfm: true,
    //    sanitize: false,
    //    langPrefix: `language-`,
    });
})

// these need to be no-ops if notebook doesn't exist in the parent UI.
const codeCellOnClick = () => {
    if (beakerNotebook) {
        beakerNotebook.selectCell(props.event?.content.cell_id)
    }
}

// see above
const parentIndex = computed(() =>
    beakerSession.session.notebook.cells.indexOf(props.parentQueryCell.value));

const isCodeCellSelected = computed(() => {
    if (beakerNotebook) {
        return parentIndex.value.toString() === beakerNotebook.selectedCellId;
    }
    return false;
});

const parentEntries = computed(() => {
    const isAllTextPlain = props.parentQueryCell?.children?.map((child =>
        child?.outputs?.every(output => {
            if (output?.data !== undefined) {
                const mimetypes = Object.keys(output?.data);
                // if only text/plain is returned
                return output?.output_type === 'execute_result'
                    && mimetypes.length === 1
                    && mimetypes[0] === 'text/plain';
            }
            else {
                return true;
            }
        // only handle cases where every single loop iteration returns only all text/plain
        // to not greedily handle longer agent requests
        }))).every(x => x);
    // omit the list going to vue to hide it
    return isAllTextPlain ? [] : props.parentQueryCell?.children?.entries();
});

const meaningfulOutputs = computed(() => {
    const outputs = [];
    props.parentQueryCell?.children?.entries()?.forEach(([index, child]) => {
        child?.outputs?.forEach(output => {
            const desiredOutputs = ['image/png', 'text/html'];
            const desiredTypes = ['execute_result', 'display_data'];
            if (
                desiredTypes.includes(output?.output_type)
                && desiredOutputs.map(value =>
                    (Object.keys(output?.data ?? [])).includes(value)).some(found => found))
            {
                outputs.push(index);
            }
        });
    });
    return outputs;
})

const getCellModelById = (id): IBeakerCell | undefined => {
    const notebook = beakerSession.session.notebook;
    for (const cell of notebook.cells) {
        const target = (cell.children as IBeakerCell | undefined)?.find(
            child => child.id === id
        );
        if (typeof target !== "undefined") {
            return target;
        }
    }
    return undefined;
}

const isMarkdown = (event: BeakerQueryEvent) => {
    const markdownTypes: BeakerQueryEventType[] = ["response", "user_answer", "user_question"];
    return markdownTypes.includes(event.type);
}

// if the agent response is 'None' rather than any plain text,
// we can assume that was the result of LOOP_SUCCESS returning None,
// in which case the side effect was the main desired output,
// and the agent 'None' can safely be ignored and hidden from the user.
const isValidResponse = (event: BeakerQueryEvent) => {
    if (event.type === "response" && event.content === "None") {
        return false;
    }
    return true;
}

const waitForUserAnswer = (event: BeakerQueryEvent) => {
    return event.type === 'user_question' && event.waitForUserInput;
}

const markdownBody = computed(() =>
    isMarkdown(props.event) ? marked.parse(props.event.content, {async: false}).trim() : "");

function execute() {
    //const future = props.cell.execute(session);
}

defineExpose({
    execute,
});

</script>

<style lang="scss">

.llm-query-event {
    & p {
        margin-bottom: 0rem;
        margin-top: 0rem;
    }
}

.query-event-code-cell {
    font-size: 0.75rem;
    padding-top: 1rem;
    padding-bottom: 0.25rem;
}

.output-hide-text {
    font-size: 0.9rem;
    font-style: italic;
}

.agent-response-header {
    padding-left: 0px;
    background: none;
    border: none;
    padding-bottom: 0.5rem;
}

.p-accordion .p-accordion-header a.p-accordion-header-link.agent-response-headeraction  {
    padding-left: 0px;
    background: none;
    border: none;
    padding-top: 1rem;
    padding-bottom: 0;
    svg {
        flex-shrink: 0;
    }
}

a.agent-response-headeraction > span > span.pi {
    align-items: center;
    margin: auto;
    padding-right: 0.25rem;
}

.agent-response-content {
    padding-top: 0rem;
    background: none;
    border: none;
    div.mime-select-container {
        display:none;
    }
}

.agent-response-content-error pre {
    font-size: 0.7rem;
}


.agent-response-content .code-cell-output {
    background: none;
    border: none;
    padding: 0;
}

/* specifically within query cell outputs, make the width hand off to overflow */
/* note - this selector specifically matches the jupyter div, from inside the output,
   only in query cells. not needed anywhere else. preserves highlighting, etc. */
div.agent-response-content
div.code-cell-output
div
div.error
div
div
div
div.lm-Widget.jp-RenderedText.jp-mod-trusted {
    width: 1px;
    font-size: 0.7rem;
}


.agent-outputs {
    font-weight: 400;
    margin-bottom: 0rem;
    font-size: 1.1rem;
}

.md-inline {
    pre {
        overflow-x: auto;
        code {
            display: inline-block;
            font-size: 0.75rem;
        }
    }

    p:first-child {
        margin-top: 0.5rem;
    }
    p:last-child {
        margin-bottom: 0.5rem;
    }
}

.waiting-text {
    display: flex;
    align-items: center;
    gap: 0.25rem;
}

</style><|MERGE_RESOLUTION|>--- conflicted
+++ resolved
@@ -123,14 +123,9 @@
 import Accordion from "primevue/accordion";
 import AccordionTab from "primevue/accordiontab";
 import ansiHtml from "ansi-html-community";
-<<<<<<< HEAD
 import { formatOutputs, chooseOutputIcon } from './BeakerCodeCellOutputUtilities'
 import type { BeakerSessionComponentType } from '../session/BeakerSession.vue';
 import type { BeakerNotebookComponentType } from '../notebook/BeakerNotebook.vue';
-=======
-import { BeakerSessionComponentType } from '../session/BeakerSession.vue';
-import { BeakerNotebookComponentType } from '../notebook/BeakerNotebook.vue';
->>>>>>> a3cc8c7a
 
 
 // use session where possible - notebook may or may not exist, but matters for selection!
