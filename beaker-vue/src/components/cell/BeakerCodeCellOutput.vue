--- conflicted
+++ resolved
@@ -18,13 +18,7 @@
 <script setup lang="ts">
 import { defineProps, inject } from "vue";
 import BeakerMimeBundle from "../render/BeakerMimeBundle.vue";
-<<<<<<< HEAD
-=======
 // import { IMimeBundle } from 'beaker-kernel';
-
-const session = inject('session');
-
->>>>>>> 20f8ad06
 
 const props = defineProps([
     "outputs",
