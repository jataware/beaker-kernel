--- conflicted
+++ resolved
@@ -5,12 +5,7 @@
                     class="code-data"
                     :class="{
                         'dark-mode': theme.mode === 'dark',
-<<<<<<< HEAD
-                        // 'code-data-chat': true
-=======
-                        'code-data-chat': isChat,
                         [codeStyles]: props.codeStyles
->>>>>>> a3cc8c7a
                     }"
                 >
                     <CodeEditor
@@ -25,17 +20,10 @@
                     />
                 </div>
                 <div class="code-output">
-<<<<<<< HEAD
                     <CodeCellOutput
                         :outputs="cell.outputs"
                         :busy="isBusy"
                         v-show="!hideOutput"
-=======
-                    <CodeCellOutput 
-                        :outputs="cell.outputs" 
-                        :busy="isBusy" 
-                        v-show="!hideOutput" 
->>>>>>> a3cc8c7a
                         :dropdown-layout="false"
                     />
                 </div>
