<template>
    <div class="llm-query-cell">
        <div
            class="query"
<<<<<<< HEAD
            :class="{
                // 'query-chat': isChat
            }"
=======
>>>>>>> a3cc8c7a
            @dblclick="promptDoubleClick"
        >
            <div class="query-steps">User Query:</div>
            <div
                class="llm-prompt-container"
            >
                <div v-show="isEditing" class="prompt-input-container">
                    <ContainedTextArea
                        ref="textarea"
                        class="prompt-input"
                        v-model="promptText"
                        :style="{minHeight: `${promptEditorMinHeight}px`}"
                    />
                    <div class="prompt-controls" style="">
                        <Button label="Submit" @click="execute"/>
                        <Button label="Cancel" @click="promptText = cell.source; isEditing = false"/>
                    </div>
                </div>
                <div
                    v-show="!isEditing"
                    class="llm-prompt-text"
                >{{ cell.source }}</div>
            </div>
        </div>
        <div class="event-container"
            v-if="events.length > 0 || isLastEventTerminal(events)"
        >
            <div class="events">
                <div
                    class="query-steps"
                    v-if="events.length > 0"
                >
                    Agent actions:
                </div>
                <Accordion
                    v-if="events.length > 0"
                    :multiple="true"
                    :class="'query-accordion'"
                    v-model:active-index="selectedEvents"
                >
                    <AccordionTab
                        v-for="(event, eventIndex) in events"
                        :key="eventIndex"
                        :pt="{
                            header: {
                                class: [`query-tab`, `query-tab-${event.type}`]
                            },
                            headerAction: {
                                class: [`query-tab-headeraction`, `query-tab-headeraction-${event.type}`]
                            },
                            content: {
                                class: [`query-tab-content-${event.type}`]
                            },
                            headerIcon: {
                                class: [`query-tab-icon-${event.type}`]
                            }
                        }"
                    >
                        <template #header>
                            <span class="flex align-items-center gap-2 w-full">
                                <span :class="eventIconMap[event.type]">
                                    <ThinkingIcon v-if="event.type === 'thought'" class="thought-icon"/>
                                </span>
                                <span class="font-bold white-space-nowrap">{{ queryEventNameMap[event.type] }}</span>
                            </span>
                        </template>
                        <BeakerQueryCellEvent
                            :key="eventIndex"
                            :event="event"
                            :parent-query-cell="cell"
                        />
                    </AccordionTab>
                </Accordion>
                <div v-for="[messageEvent, messageClass] of messageEvents" v-bind:key="messageEvent.id">
                    <div style="display: flex; flex-direction: column;">
                        <BeakerQueryCellEvent
                            :event="messageEvent"
                            :parent-query-cell="cell"
                            :class="messageClass"
                        />
                    </div>
                </div>
                <div 
                    class="query-answer"
                    v-if="isLastEventTerminal(events)"
                >
                    <h3 class="query-steps">Result</h3>
                    <BeakerQueryCellEvent
                        :event="cell?.events[cell?.events.length - 1]"
                        :parent-query-cell="cell"
                    />
                </div>
            </div>
        </div>
        <div class="thinking-indicator" v-if="cell.status === 'busy'">
            <span class="thought-icon"><ThinkingIcon/></span> Thinking <span class="thinking-animation"></span>
        </div>
        <div
            class="input-request"
            v-focustrap
            v-if="cell.status === 'awaiting_input'"
        >
            <div
                class="input-request-wrapper"
            >
                <InputGroup>
                    <InputText
                        placeholder="Reply to the agent"
                        @keydown.enter.exact.prevent="respond"
                        @keydown.escape.prevent.stop="($event.target as HTMLElement).blur()"
                        @keydown.ctrl.enter.stop
                        @keydown.shift.enter.stop
                        autoFocus
                        v-model="response"
                    />
                    <Button
                        icon="pi pi-send"
                        @click="respond"
                    />
                </InputGroup>
            </div>
        </div>
    </div>
</template>


<script setup lang="ts">
<<<<<<< HEAD
import { ref, shallowRef, inject, computed, nextTick, onBeforeMount, getCurrentInstance, onBeforeUnmount } from "vue";
=======
import { defineProps, defineExpose, inject, computed, onBeforeMount, getCurrentInstance, onBeforeUnmount } from "vue";
>>>>>>> a3cc8c7a
import Button from "primevue/button";
import Accordion from "primevue/accordion";
import AccordionTab from "primevue/accordiontab";
import BeakerQueryCellEvent from "./BeakerQueryCellEvent.vue";
<<<<<<< HEAD
import type { BeakerQueryEvent, BeakerQueryEventType } from "beaker-kernel";
import ContainedTextArea from '../misc/ContainedTextArea.vue';
import type { BeakerSession } from 'beaker-kernel';
import type { BeakerSessionComponentType } from "../session/BeakerSession.vue";
import ThinkingIcon from "../../assets/icon-components/BrainIcon.vue";

=======
import { type BeakerQueryEventType } from "beaker-kernel/src/notebook";
import ContainedTextArea from '../misc/ContainedTextArea.vue';
import { BeakerSessionComponentType } from "../session/BeakerSession.vue";
import ThinkingIcon from "../../assets/icon-components/BrainIcon.vue";
>>>>>>> a3cc8c7a
import InputGroup from 'primevue/inputgroup';
import InputText from 'primevue/inputtext';
import { isLastEventTerminal } from "./cellOperations";
import { useBaseQueryCell } from './BaseQueryCell';


const props = defineProps([
    'index',
    'cell',
]);

const {
  cell,
  isEditing,
  promptEditorMinHeight,
  promptText,
  response,
  textarea,
  events,
  execute,
  enter,
  exit,
  clear,
  respond
} = useBaseQueryCell(props);


const eventIconMap = {
    "code_cell": "pi pi-code",
    "thought": "thought-icon",
    "user_answer": "pi pi-reply",
    "user_question": "pi pi-question-circle"
}

const beakerSession = inject<BeakerSessionComponentType>("beakerSession");
<<<<<<< HEAD

=======
>>>>>>> a3cc8c7a
const instance = getCurrentInstance();

const isChat = ref(true);


const messageEvents = computed(() => {
    return props.cell?.events?.filter(
        (event) => ["user_question", "user_answer"].includes(event.type)
    ).map(
        (event) => {
<<<<<<< HEAD
            let messageClass;
            if (event.type === "user_question") {
                messageClass = "query-answer-chat query-answer-chat-override";
            }
            else {
                messageClass = "llm-prompt-container llm-prompt-container-chat llm-prompt-text llm-prompt-text-chat";
=======
            var messageClass = "";
            if (event.type !== "user_question") {
                messageClass = "llm-prompt-container llm-prompt-text";
>>>>>>> a3cc8c7a
            }
            return [event, messageClass];
        }
    );
})

// behavior: temporarily show last event and all code cells, until terminal, in which case,
// only show code cells
const selectedEvents = computed({
    get() {
        const eventCount = events.value.length;
        if (eventCount === 0) {
            return [];
        }
        else if (eventCount === 1) {
            return [0];
        }
        else {
            return [eventCount-2, eventCount-1];
        }
    },
    set(newValue) {
        // no operation,
    },

})

const queryEventNameMap: {[eventType in BeakerQueryEventType]: string} = {
    "thought": "Thought",
    "response": "Final Response",
    "code_cell": "Code",
    "user_answer": "Answer",
    "user_question": "Question",
    // "background_code": "Background Code",
    "error": "Error",
    "abort": "Abort"
}

const promptDoubleClick = (event) => {
    if (!isEditing.value) {
        promptEditorMinHeight.value = (event.target as HTMLElement).clientHeight;
        isEditing.value = true;
    }
}

defineExpose({
    execute,
    enter,
    exit,
    clear,
    cell,
    editor: textarea,
});

onBeforeMount(() => {
    beakerSession.cellRegistry[cell.value.id] = instance.vnode;
});

onBeforeUnmount(() => {
    delete beakerSession.cellRegistry[cell.value.id];
});

</script>

<script lang="ts">
import { BeakerQueryCell } from "beaker-kernel";
export default {
    modelClass: BeakerQueryCell,
    icon: "pi pi-sparkles",
};
</script>


<style lang="scss">

.query-row {
    display: flex;
    align-items: center;
    justify-content: space-between;
}

.events {
    padding: 0.25rem 0;
    display: flex;
    flex-direction: column;
}

.query {
    display: flex;
    justify-content: space-between;
    flex-direction: column;
    margin-bottom: 0.25rem;
}

.input-request {
    padding: 0.5rem 0;
    display: flex;
    align-items: flex-start;
    width: 90%;
}

.input-request-wrapper {
    display: flex;
    width: 100%;
}

<<<<<<< HEAD
.input-request-chat-override {
    align-items: flex-end;
    width: 100%;
    .input-request-wrapper-chat {
        align-items: flex-end;
        flex-direction: column;
        margin-bottom: 0.5rem;
        .p-inputgroup {
            width: 100%;
            border: 1px solid var(--yellow-500);
            box-shadow: 0 0 4px var(--yellow-700);
            transition: box-shadow linear 1s;
            border-radius: var(--border-radius);
            button {
                background-color: var(--surface-b);
                border-color: var(--surface-border);
                color: var(--text-color);
                border-left: 0px;
            }
            input {
                border-color: var(--yellow-500);
            }
        }
    }
}

=======
>>>>>>> a3cc8c7a
.actions {
    display: flex;
    .p-button-icon {
        font-weight: bold;
        font-size: 1rem;
    }
}

.edit-actions {
    display: flex;
    align-items: flex-start;
    .p-button {
        margin-right: 0.5rem;
    }
}

.cancel-button {
    border-color: var(--surface-100);
    color: var(--primary-text-color);
}


.llm-prompt-container {
    display: flex;
    flex-direction: column;
    background-color: var(--surface-c);
    border-radius: var(--border-radius);
}

div.query-steps {
    margin-bottom: 1rem;
}

h3.query-steps {
    margin-bottom: 0rem;
}

.llm-prompt-text {
    margin-left: 1rem;
    padding: 0.5rem;
    white-space: pre-wrap;
    width: fit-content;
}

.event-container {
    padding: 0rem;
    border-radius: 6px;
}

.query-events-header {
    background-color: var(--surface-b);
    border-radius: 6px 6px 0 0;
}

.query-events-header {
    font-weight: 600;
}

.query-accordion .p-accordion-content {
    padding-top: 0.25rem;
    padding-bottom: 0rem;
}

<<<<<<< HEAD
.query-accordion-chat {
    margin-bottom: 0.5rem;
    width: 100%;
    > .p-accordion-tab {
        width: 100%;
        display: flex;
        align-items: center;
        flex-direction: column;
        > * {
            max-width: 80%;
            width: 100%;
        }
        > .p-toggleable-content > .p-accordion-content {
            border: 2px solid var(--surface-d);
            border-radius: var(--border-radius);
            padding: 0.25rem;
            padding-left: 1.5rem;
            margin: 1rem;
            margin-bottom: 0rem;
            > * {
                border-bottom: 2px solid var(--surface-d);
                margin-right: 1rem;
            }
            > *:last-child {
                border-bottom: none;
            }
        }
        .p-accordion-header {
            border-radius: var(--border-radius);
            margin: 1rem;
            margin-bottom: 0rem;
            transition: background-color 0.2s;

            &:hover {
                background-color: var(--surface-a);
            }
        }
    }

}

.query-tab-title-chat {
    font-weight: 400;
}

.query-tab-thought-chat {
    .p-accordion-header-link svg {
        flex-shrink: 0;
    }
}
=======
>>>>>>> a3cc8c7a

.query-steps {
    font-size: large;
}

.query-tab-background_code {
    font-size: 6pt;
    color: #777;

    + a {
        margin: 0;
        padding: 0;
    }
}


div.query-tab a.p-accordion-header-link.p-accordion-header-action{
    // padding-left: 0px;
    padding: 0.5rem;
    background: none;
    border: none;
    // padding-top: 1rem;
    // padding-bottom: 0;
}

div.query-tab-thought a.p-accordion-header-link.p-accordion-header-action,
div.query-tab-user_question a.p-accordion-header-link.p-accordion-header-action,
div.query-tab-user_answer a.p-accordion-header-link.p-accordion-header-action {
    background: none;
    border: none;
}

div.p-accordion-content.query-tab-content-thought,
div.p-accordion-content.query-tab-content-user_question,
div.p-accordion-content.query-tab-content-user_answer {
    background: none;
    border: none;
    font-size: 0.9rem;
    padding-left: 2.5rem;
}

div.p-accordion-content.query-tab-content-code_cell {
    background: none;
    border: none;
    padding-left: 2.5rem;
}

div.code-cell.query-event-code-cell {
    padding-left: 0;
}


a.query-tab-headeraction > span > span.pi {
    align-items: center;
    margin: auto;
    padding-right: 0.5rem;
}

.query-answer {
    background-color: var(--surface-c);
    padding-left: 1rem;
    padding-bottom: 1rem;
    border-radius: var(--border-radius);
    margin-top: 1rem;
}

.prompt-input-container {
    display: flex;
    flex-direction: row;
}

.prompt-input {
    flex: 1;
}

.prompt-controls {
    display: flex;
    align-self: end;
    flex-direction: column;
    gap: 0.5em;
    margin: 0.5em;
}

.thought-icon {
    display: inline-block;
    height: 1rem;
    margin: auto;
    margin-right: 0.5rem;
    svg {
        fill: currentColor;
        stroke: currentColor;
        width: 1rem;
        margin: 0;
    }
}

.thinking-indicator {
    opacity: 0.7;
    vertical-align: middle;
}

.thinking-animation {
    font-size: x-large;
    clip-path: view-box;
}

.thinking-animation:after {
    overflow: hidden;
    display: inline-block;
    vertical-align: bottom;
    position: relative;
    animation: thinking-ellipsis 2000ms steps(48, end) infinite;
    content: "\2026\2026\2026\2026"; /* ascii code for the ellipsis character */
    width: 4em;
}


@keyframes thinking-ellipsis {
  from {
    right: 4em;
  }
  to {
    right: -4em;
  }
}

</style><|MERGE_RESOLUTION|>--- conflicted
+++ resolved
@@ -2,12 +2,6 @@
     <div class="llm-query-cell">
         <div
             class="query"
-<<<<<<< HEAD
-            :class="{
-                // 'query-chat': isChat
-            }"
-=======
->>>>>>> a3cc8c7a
             @dblclick="promptDoubleClick"
         >
             <div class="query-steps">User Query:</div>
@@ -90,7 +84,7 @@
                         />
                     </div>
                 </div>
-                <div 
+                <div
                     class="query-answer"
                     v-if="isLastEventTerminal(events)"
                 >
@@ -135,28 +129,15 @@
 
 
 <script setup lang="ts">
-<<<<<<< HEAD
-import { ref, shallowRef, inject, computed, nextTick, onBeforeMount, getCurrentInstance, onBeforeUnmount } from "vue";
-=======
-import { defineProps, defineExpose, inject, computed, onBeforeMount, getCurrentInstance, onBeforeUnmount } from "vue";
->>>>>>> a3cc8c7a
+import { ref, inject, computed, onBeforeMount, getCurrentInstance, onBeforeUnmount } from "vue";
 import Button from "primevue/button";
 import Accordion from "primevue/accordion";
 import AccordionTab from "primevue/accordiontab";
 import BeakerQueryCellEvent from "./BeakerQueryCellEvent.vue";
-<<<<<<< HEAD
-import type { BeakerQueryEvent, BeakerQueryEventType } from "beaker-kernel";
+import type { BeakerQueryEventType } from "beaker-kernel";
 import ContainedTextArea from '../misc/ContainedTextArea.vue';
-import type { BeakerSession } from 'beaker-kernel';
 import type { BeakerSessionComponentType } from "../session/BeakerSession.vue";
 import ThinkingIcon from "../../assets/icon-components/BrainIcon.vue";
-
-=======
-import { type BeakerQueryEventType } from "beaker-kernel/src/notebook";
-import ContainedTextArea from '../misc/ContainedTextArea.vue';
-import { BeakerSessionComponentType } from "../session/BeakerSession.vue";
-import ThinkingIcon from "../../assets/icon-components/BrainIcon.vue";
->>>>>>> a3cc8c7a
 import InputGroup from 'primevue/inputgroup';
 import InputText from 'primevue/inputtext';
 import { isLastEventTerminal } from "./cellOperations";
@@ -192,32 +173,25 @@
 }
 
 const beakerSession = inject<BeakerSessionComponentType>("beakerSession");
-<<<<<<< HEAD
-
-=======
->>>>>>> a3cc8c7a
 const instance = getCurrentInstance();
-
-const isChat = ref(true);
-
 
 const messageEvents = computed(() => {
     return props.cell?.events?.filter(
         (event) => ["user_question", "user_answer"].includes(event.type)
     ).map(
         (event) => {
-<<<<<<< HEAD
+// <<<<<<< HEAD
             let messageClass;
             if (event.type === "user_question") {
                 messageClass = "query-answer-chat query-answer-chat-override";
             }
             else {
                 messageClass = "llm-prompt-container llm-prompt-container-chat llm-prompt-text llm-prompt-text-chat";
-=======
-            var messageClass = "";
-            if (event.type !== "user_question") {
-                messageClass = "llm-prompt-container llm-prompt-text";
->>>>>>> a3cc8c7a
+// =======
+//             var messageClass = "";
+//             if (event.type !== "user_question") {
+//                 messageClass = "llm-prompt-container llm-prompt-text";
+// >>>>>>> origin/dev
             }
             return [event, messageClass];
         }
@@ -324,7 +298,6 @@
     width: 100%;
 }
 
-<<<<<<< HEAD
 .input-request-chat-override {
     align-items: flex-end;
     width: 100%;
@@ -351,8 +324,6 @@
     }
 }
 
-=======
->>>>>>> a3cc8c7a
 .actions {
     display: flex;
     .p-button-icon {
@@ -416,7 +387,6 @@
     padding-bottom: 0rem;
 }
 
-<<<<<<< HEAD
 .query-accordion-chat {
     margin-bottom: 0.5rem;
     width: 100%;
@@ -467,8 +437,6 @@
         flex-shrink: 0;
     }
 }
-=======
->>>>>>> a3cc8c7a
 
 .query-steps {
     font-size: large;
