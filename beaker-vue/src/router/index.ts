import { createRouter as vueCreateRouter, createWebHistory } from 'vue-router'
import type { RouteRecordRaw } from 'vue-router';

export type Slug = string;

export interface Page {
  slug?: Slug;
  title?: string;
  default?: boolean;
  stylesheet?: string | {[key: string]: string};
  template_bundle?: {[key: string]: string};
  role?: string;
}

export interface Route {
    path: string;
    component: any;
    componentPath?: string;
    role?: string;
    alias?: RouteRecordRaw["alias"];
}

export type Pages = { [key: Slug]: Page}
export type Routes = { [key: Slug]: Route }

const defaultRouteMap: Routes = {
    "notebook": {
      "path": "/notebook",
      "component": () => import('@/pages/NotebookInterface.vue'),
      "role": "home",
    },
    "chat": {
      "path": "/chat",
      "component": () => import('@/pages/ChatInterface.vue'),
      "role": "alt",
    },
    "integrations": {
      "path": "/integrations",
      "component": () => import('@/pages/IntegrationsInterface.vue'),
    },
    "dev": {
      "path": "/dev",
      "component": () => import('@/pages/DevInterface.vue'),
    },
    "admin": {
      "path": "/admin",
<<<<<<< HEAD
      "component": () => import('@/pages/BeakerAdmin.vue'),
=======
      "name": "admin",
      "component": () => import('../pages/BeakerAdmin.vue')
    },
    "/integrations": {
      "path": "/integrations",
      "name": "integrations",
      "component": () => import('../pages/IntegrationsInterface.vue')
>>>>>>> 8b378164
    }
}

const reformatRoutes = (routeMap: Routes) => {
  const hasHomeRouteDefined = Object.hasOwn(routeMap, "/");
  return Object.entries(routeMap).map(([slug, routeObject]) => {
    const result: RouteRecordRaw = {
      path: routeObject.path,
      name: slug,
      component: routeObject.component,
      meta: {
        componentPath: routeObject.componentPath,
        role: routeObject.role,
      },
    }
    if (!hasHomeRouteDefined && routeObject.role === "home") {
      result["alias"] = "/";
    }
    return result;
  });
}

const convertPagesToRoutes = (pages: Pages): Routes => {
  let pageRoutes = {};
  Object.values(pages).map((pageDef) => {
    if (Object.hasOwn(defaultRouteMap, pageDef.slug)) {
      const routeDef = {...defaultRouteMap[pageDef.slug]};
      if (routeDef.role) {
        routeDef.role = (pageDef.default ? "home" : "alt");
      }
      pageRoutes[pageDef.slug] = routeDef;
    }
  })
  return pageRoutes;
}

const createRouter = (config) => {
  const routes = reformatRoutes(
    (
      config?.appConfig?.pages
      ? convertPagesToRoutes(config.appConfig.pages)
      : defaultRouteMap
    )
  );

  return vueCreateRouter({
    history: createWebHistory(import.meta.env?.BASE_URL),
    routes,
  });
}

export default createRouter;<|MERGE_RESOLUTION|>--- conflicted
+++ resolved
@@ -44,18 +44,8 @@
     },
     "admin": {
       "path": "/admin",
-<<<<<<< HEAD
-      "component": () => import('@/pages/BeakerAdmin.vue'),
-=======
-      "name": "admin",
       "component": () => import('../pages/BeakerAdmin.vue')
     },
-    "/integrations": {
-      "path": "/integrations",
-      "name": "integrations",
-      "component": () => import('../pages/IntegrationsInterface.vue')
->>>>>>> 8b378164
-    }
 }
 
 const reformatRoutes = (routeMap: Routes) => {
