import { createRouter as vueCreateRouter, createWebHistory } from 'vue-router'
import type { RouteRecordRaw } from 'vue-router';

export type Slug = string;

export interface Page {
  slug?: Slug;
  title?: string;
  default?: boolean;
  stylesheet?: string | {[key: string]: string};
  template_bundle?: {[key: string]: string};
  role?: string;
}

export interface Route {
    path: string;
    component: any;
    componentPath?: string;
    role?: string;
    alias?: RouteRecordRaw["alias"];
}

export type Pages = { [key: Slug]: Page}
export type Routes = { [key: Slug]: Route }

const defaultRouteMap: Routes = {
    "notebook": {
      "path": "/notebook",
      "component": () => import('@/pages/NotebookInterface.vue'),
      "role": "home",
    },
    "chat": {
      "path": "/chat",
      "component": () => import('@/pages/ChatInterface.vue'),
      "role": "alt",
    },
    "integrations": {
      "path": "/integrations",
      "component": () => import('@/pages/IntegrationsInterface.vue'),
    },
    "dev": {
      "path": "/dev",
      "component": () => import('@/pages/DevInterface.vue'),
    },
    "admin": {
      "path": "/admin",
<<<<<<< HEAD
      "name": "admin",
      "component": () => import('../pages/BeakerAdmin.vue')
    },
    "/integrations": {
      "path": "/integrations",
      "name": "integrations",
      "component": () => import('../pages/IntegrationsInterface.vue')
=======
      "component": () => import('@/pages/BeakerAdmin.vue'),
>>>>>>> 9b04a542
    }
}

const reformatRoutes = (routeMap: Routes) => {
  const hasHomeRouteDefined = Object.hasOwn(routeMap, "/");
  return Object.entries(routeMap).map(([slug, routeObject]) => {
    const result: RouteRecordRaw = {
      path: routeObject.path,
      name: slug,
      component: routeObject.component,
      meta: {
        componentPath: routeObject.componentPath,
        role: routeObject.role,
      },
    }
    if (!hasHomeRouteDefined && routeObject.role === "home") {
      result["alias"] = "/";
    }
    return result;
  });
}

const convertPagesToRoutes = (pages: Pages): Routes => {
  let pageRoutes = {};
  Object.values(pages).map((pageDef) => {
    if (Object.hasOwn(defaultRouteMap, pageDef.slug)) {
      const routeDef = {...defaultRouteMap[pageDef.slug]};
      if (routeDef.role) {
        routeDef.role = (pageDef.default ? "home" : "alt");
      }
      pageRoutes[pageDef.slug] = routeDef;
    }
  })
  return pageRoutes;
}

const createRouter = (config) => {
  const routes = reformatRoutes(
    (
      config?.appConfig?.pages
      ? convertPagesToRoutes(config.appConfig.pages)
      : defaultRouteMap
    )
  );

  return vueCreateRouter({
    history: createWebHistory(import.meta.env?.BASE_URL),
    routes,
  });
}

export default createRouter;<|MERGE_RESOLUTION|>--- conflicted
+++ resolved
@@ -44,17 +44,7 @@
     },
     "admin": {
       "path": "/admin",
-<<<<<<< HEAD
-      "name": "admin",
-      "component": () => import('../pages/BeakerAdmin.vue')
-    },
-    "/integrations": {
-      "path": "/integrations",
-      "name": "integrations",
-      "component": () => import('../pages/IntegrationsInterface.vue')
-=======
       "component": () => import('@/pages/BeakerAdmin.vue'),
->>>>>>> 9b04a542
     }
 }
 
