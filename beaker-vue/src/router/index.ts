import { createRouter as vueCreateRouter, createWebHistory } from 'vue-router'
import type { RouteRecordRaw } from 'vue-router';

export type Slug = string;

export interface Page {
  slug?: Slug;
  title?: string;
  default?: boolean;
  stylesheet?: string | {[key: string]: string};
  template_bundle?: {[key: string]: string};
  role?: string;
}

export interface Route {
    path: string;
    component: any;
    componentPath?: string;
    role?: string;
    alias?: RouteRecordRaw["alias"];
}

export type Pages = { [key: Slug]: Page}
export type Routes = { [key: Slug]: Route }

const defaultRouteMap: Routes = {
    "notebook": {
      "path": "/notebook",
      "component": () => import('@/pages/NotebookInterface.vue'),
      "role": "home",
    },
    "chat": {
      "path": "/chat",
      "component": () => import('@/pages/ChatInterface.vue'),
      "role": "alt",
    },
    "integrations": {
      "path": "/integrations",
      "component": () => import('@/pages/IntegrationsInterface.vue'),
    },
    "dev": {
      "path": "/dev",
      "component": () => import('@/pages/DevInterface.vue'),
    },
    "admin": {
      "path": "/admin",
<<<<<<< HEAD
      "component": () => import('../pages/BeakerAdmin.vue')
=======
      "component": () => import('@/pages/BeakerAdmin.vue'),
    },
    "playground": {
      "path": "/playground",
      "component": () => import('@/pages/PlaygroundInterface.vue'),
>>>>>>> 6b2f84b7
    },
}

const reformatRoutes = (routeMap: Routes) => {
  const hasHomeRouteDefined = Object.hasOwn(routeMap, "/");
  return Object.entries(routeMap).map(([slug, routeObject]) => {
    const result: RouteRecordRaw = {
      path: routeObject.path,
      name: slug,
      component: routeObject.component,
      meta: {
        componentPath: routeObject.componentPath,
        role: routeObject.role,
      },
    }
    if (!hasHomeRouteDefined && routeObject.role === "home") {
      result["alias"] = "/";
    }
    return result;
  });
}

const convertPagesToRoutes = (pages: Pages): Routes => {
  let pageRoutes = {};
  Object.values(pages).map((pageDef) => {
    if (Object.hasOwn(defaultRouteMap, pageDef.slug)) {
      const routeDef = {...defaultRouteMap[pageDef.slug]};
      if (routeDef.role) {
        routeDef.role = (pageDef.default ? "home" : "alt");
      }
      pageRoutes[pageDef.slug] = routeDef;
    }
  })
  return pageRoutes;
}

const createRouter = (config) => {
  let routeMap = config?.appConfig?.pages
    ? convertPagesToRoutes(config.appConfig.pages)
    : { ...defaultRouteMap };

  // only include playground in development
  if (!import.meta.env.DEV) {
    delete routeMap.playground;
  }

  const routes = reformatRoutes(routeMap);

  return vueCreateRouter({
    history: createWebHistory(import.meta.env?.BASE_URL),
    routes,
  });
}

export default createRouter;<|MERGE_RESOLUTION|>--- conflicted
+++ resolved
@@ -44,15 +44,11 @@
     },
     "admin": {
       "path": "/admin",
-<<<<<<< HEAD
-      "component": () => import('../pages/BeakerAdmin.vue')
-=======
       "component": () => import('@/pages/BeakerAdmin.vue'),
     },
     "playground": {
       "path": "/playground",
       "component": () => import('@/pages/PlaygroundInterface.vue'),
->>>>>>> 6b2f84b7
     },
 }
 
